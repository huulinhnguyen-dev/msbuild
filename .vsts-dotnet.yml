--- conflicted
+++ resolved
@@ -64,7 +64,6 @@
     stages:
     - stage: build
       displayName: Build
-<<<<<<< HEAD
 
       jobs:
       # The localization setup for release/ branches. Note difference in LclPackageId. main branch is handled separately below.
@@ -334,155 +333,4 @@
           -TsaCodebaseName "dotnet-msbuild"
           -TsaPublish $True
           -CrScanAdditionalRunConfigParams @("SuppressionsPath < $(Build.SourcesDirectory)\eng\CredScanSuppressions.json")
-          -PoliCheckAdditionalRunConfigParams @("UserExclusionPath < $(Build.SourcesDirectory)\eng\policheck_exclusions.xml")'
-=======
-      condition: succeeded()
-
-    # Required by Microsoft policy
-    - template: eng\common\templates\steps\generate-sbom.yml
-
-    # Publish OptProf configuration files
-    - task: ms-vscs-artifact.build-tasks.artifactDropTask-1.artifactDropTask@0
-      inputs:
-        dropServiceURI: 'https://devdiv.artifacts.visualstudio.com'
-        buildNumber: 'ProfilingInputs/DevDiv/$(Build.Repository.Name)/$(Build.SourceBranchName)/$(Build.BuildNumber)'
-        sourcePath: '$(Build.SourcesDirectory)\artifacts\OptProf\$(BuildConfiguration)\Data'
-        toLowerCase: false
-        usePat: true
-      displayName: 'OptProf - Publish to Artifact Services - ProfilingInputs'
-      condition: succeeded()
-
-    # Build VS bootstrapper
-    # Generates $(Build.StagingDirectory)\MicroBuild\Output\BootstrapperInfo.json
-    - task: MicroBuildBuildVSBootstrapper@3
-      inputs:
-        vsMajorVersion: $(VisualStudio.MajorVersion)
-        channelName: $(VisualStudio.ChannelName)
-        manifests: $(VisualStudio.SetupManifestList)
-        outputFolder: '$(Build.SourcesDirectory)\artifacts\VSSetup\$(BuildConfiguration)\Insertion'
-        bootstrapperCoreVersion:
-      displayName: 'OptProf - Build VS bootstrapper'
-      condition: succeeded()
-
-    # Publish run settings
-    - task: PowerShell@2
-      inputs:
-        filePath: eng\common\sdk-task.ps1
-        arguments: -configuration $(BuildConfiguration)
-                  -task VisualStudio.BuildIbcTrainingSettings
-                  /p:VisualStudioDropName=$(VisualStudio.DropName)
-                  /p:BootstrapperInfoPath=$(Build.StagingDirectory)\MicroBuild\Output\BootstrapperInfo.json
-                  /p:VisualStudioIbcTrainingSettingsPath=$(Build.SourcesDirectory)\eng\config\OptProf.runsettings
-      displayName: 'OptProf - Build IBC training settings'
-      condition: succeeded()
-
-    # Publish bootstrapper info
-    - task: PublishBuildArtifacts@1
-      inputs:
-        PathtoPublish: $(Build.StagingDirectory)\MicroBuild\Output
-        ArtifactName: MicroBuildOutputs
-        ArtifactType: Container
-      displayName: 'OptProf - Publish Artifact: MicroBuildOutputs'
-      condition: succeeded()
-
-    - task: PublishBuildArtifacts@1
-      displayName: 'Publish Artifact: logs'
-      inputs:
-        PathtoPublish: 'artifacts\log\$(BuildConfiguration)'
-        ArtifactName: logs
-      condition: succeededOrFailed()
-
-    - task: PublishPipelineArtifact@1
-      displayName: 'Publish Artifact: bin'
-      inputs:
-        path: 'artifacts\bin'
-        artifactName: bin
-      condition: succeededOrFailed()
-
-    # Publishes setup VSIXes to a drop.
-    # Note: The insertion tool looks for the display name of this task in the logs.
-    - task: MicroBuildUploadVstsDropFolder@2
-      displayName: Upload VSTS Drop
-      inputs:
-        DropName: $(VisualStudio.DropName)
-        DropFolder: 'artifacts\VSSetup\$(BuildConfiguration)\Insertion'
-        AccessToken: '$(System.AccessToken)'
-        DropServiceUri: 'https://devdiv.artifacts.visualstudio.com'
-        VSDropServiceUri: 'https://vsdrop.corp.microsoft.com/file/v1'
-      condition: succeeded()
-
-    # Publish an artifact that the RoslynInsertionTool is able to find by its name.
-    - task: PublishBuildArtifacts@1
-      displayName: 'Publish Artifact: VSSetup'
-      inputs:
-        PathtoPublish: 'artifacts\VSSetup\$(BuildConfiguration)'
-        ArtifactName: VSSetup
-      condition: succeeded()
-
-    # Archive NuGet packages to DevOps.
-    # Publish our NuPkgs as an artifact. The name of this artifact must be PackageArtifacts as the
-    # arcade templates depend on the name.
-    - task: PublishBuildArtifacts@1
-      displayName: 'Publish Artifact: packages'
-      inputs:
-        PathtoPublish: 'artifacts\packages\$(BuildConfiguration)'
-        ArtifactName: PackageArtifacts
-      condition: succeeded()
-
-    # Publish "IntelliSense" XSD files to their own artifact
-    # so it can be consumed by the insertion-to-VS job
-    - task: PublishPipelineArtifact@1
-      displayName: 'Publish Artifact: xsd'
-      inputs:
-        path: 'artifacts\xsd'
-        artifactName: xsd
-      condition: succeeded()
-
-    # Publish Asset Manifests for Build Asset Registry job
-    - task: PublishBuildArtifacts@1
-      displayName: Publish Asset Manifests
-      inputs:
-        PathtoPublish: '$(Build.SourcesDirectory)/artifacts/log/$(BuildConfiguration)/AssetManifest'
-        ArtifactName: AssetManifests
-      condition: succeeded()
-
-    # Tag the build at the very end when we know it's been successful.
-    - task: colinsalmcorner.colinsalmcorner-buildtasks.tag-build-task.tagBuildOrRelease@0
-      displayName: Tag build as ready for optimization training
-      inputs:
-        tags: 'ready-for-training'
-      condition: succeeded()
-
-    - task: ms-vseng.MicroBuildTasks.521a94ea-9e68-468a-8167-6dcf361ea776.MicroBuildCleanup@1
-      displayName: Execute cleanup tasks
-      condition: succeededOrFailed()
-
-    - template: /eng/common/templates/steps/component-governance.yml
-      parameters:
-        ${{ if and(ne(variables['System.TeamProject'], 'public'), notin(variables['Build.Reason'], 'PullRequest'), or(startsWith(variables['Build.SourceBranch'], 'refs/heads/vs'), eq(variables['Build.SourceBranch'], 'refs/heads/main'))) }}:
-          disableComponentGovernance: false
-        ${{ else }}:
-          disableComponentGovernance: true
-
-  - template: /eng/common/templates/jobs/source-build.yml
-
-  - template: /eng/common/templates/job/publish-build-assets.yml
-    parameters:
-      enablePublishBuildArtifacts: true
-      publishUsingPipelines: true
-      dependsOn:
-        - Windows_NT
-        - Source_Build_Managed
-      pool:
-        vmImage: windows-latest
-
-- ${{ if and(ne(variables['System.TeamProject'], 'public'), notin(variables['Build.Reason'], 'PullRequest')) }}:
-  - template: eng\common\templates\post-build\post-build.yml
-    parameters:
-      publishingInfraVersion: 3
-      # Symbol validation is not entirely reliable as of yet, so should be turned off until
-      # https://github.com/dotnet/arcade/issues/2871 is resolved.
-      enableSymbolValidation: false
-      enableSourceLinkValidation: false
-      enableNugetValidation: false
->>>>>>> d00a8a91
+          -PoliCheckAdditionalRunConfigParams @("UserExclusionPath < $(Build.SourcesDirectory)\eng\policheck_exclusions.xml")'