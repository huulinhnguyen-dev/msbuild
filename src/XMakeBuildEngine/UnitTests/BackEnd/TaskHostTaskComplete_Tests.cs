﻿// Copyright (c) Microsoft. All rights reserved.
// Licensed under the MIT license. See LICENSE file in the project root for full license information.
//-----------------------------------------------------------------------
// </copyright>
// <summary>Unit Tests for TaskHostTaskComplete packet.</summary>
//-----------------------------------------------------------------------

using System;
using System.Collections.Generic;
<<<<<<< HEAD
=======
using System.Linq;
>>>>>>> 3f8a403e

using Microsoft.Build.BackEnd;
using Microsoft.Build.Framework;
using Microsoft.Build.Shared;
using Microsoft.Build.Utilities;

using NUnit.Framework;
using TaskHostPacketHelpers = Microsoft.Build.UnitTests.BackEnd.TaskHostConfiguration_Tests.TaskHostPacketHelpers;
using Xunit;

namespace Microsoft.Build.UnitTests.BackEnd
{
    /// <summary>
    /// Unit Tests for TaskHostTaskComplete packet.
    /// </summary>
<<<<<<< HEAD
    [TestFixture]
=======
>>>>>>> 3f8a403e
    public class TaskHostTaskComplete_Tests
    {
        /// <summary>
        /// Tests various valid ways to construct this packet.  
        /// </summary>
<<<<<<< HEAD
        [Test]
=======
        [Fact]
>>>>>>> 3f8a403e
        public void TestConstructors()
        {
            TaskHostTaskComplete complete = new TaskHostTaskComplete(new OutOfProcTaskHostTaskResult(TaskCompleteType.Success), null);
            TaskHostTaskComplete complete2 = new TaskHostTaskComplete(new OutOfProcTaskHostTaskResult(TaskCompleteType.Failure), null);
            TaskHostTaskComplete complete3 = new TaskHostTaskComplete(new OutOfProcTaskHostTaskResult(TaskCompleteType.CrashedDuringInitialization, new ArgumentOutOfRangeException()), null);
            TaskHostTaskComplete complete4 = new TaskHostTaskComplete(new OutOfProcTaskHostTaskResult(TaskCompleteType.CrashedDuringExecution, new ArgumentNullException()), null);

            IDictionary<string, object> parameters = new Dictionary<string, object>();
            TaskHostTaskComplete complete5 = new TaskHostTaskComplete(new OutOfProcTaskHostTaskResult(TaskCompleteType.Success, parameters), null);

            IDictionary<string, object> parameters2 = new Dictionary<string, object>();
            parameters2.Add("Text", "Hello!");
            parameters2.Add("MyBoolValue", true);
            parameters2.Add("MyITaskItem", new TaskItem("ABC"));
            parameters2.Add("ItemArray", new ITaskItem[] { new TaskItem("DEF"), new TaskItem("GHI"), new TaskItem("JKL") });

            TaskHostTaskComplete complete6 = new TaskHostTaskComplete(new OutOfProcTaskHostTaskResult(TaskCompleteType.Success, parameters2), null);
        }

        /// <summary>
        /// Test invalid constructor permutations. 
        /// </summary>
<<<<<<< HEAD
        [Test]
=======
        [Fact]
>>>>>>> 3f8a403e
        public void TestInvalidConstructors()
        {
            AssertInvalidConstructorThrows(typeof(InternalErrorException), TaskCompleteType.CrashedDuringExecution, null, "ExceptionlessErrorMessage", null, null, null);
            AssertInvalidConstructorThrows(typeof(InternalErrorException), TaskCompleteType.CrashedDuringInitialization, null, null, null, null, null);
            AssertInvalidConstructorThrows(typeof(InternalErrorException), TaskCompleteType.Success, new ArgumentNullException(), "ExceptionlessErrorMessage", null, null, null);
            AssertInvalidConstructorThrows(typeof(InternalErrorException), TaskCompleteType.CrashedDuringExecution, null, null, new string[1] { "Foo" }, null, null);
        }

        /// <summary>
        /// Test serialization / deserialization when the parameter dictionary is null
        /// </summary>
<<<<<<< HEAD
        [Test]
=======
        [Fact]
>>>>>>> 3f8a403e
        public void TestTranslationWithNullDictionary()
        {
            TaskHostTaskComplete complete = new TaskHostTaskComplete(new OutOfProcTaskHostTaskResult(TaskCompleteType.Success), null);

            ((INodePacketTranslatable)complete).Translate(TranslationHelpers.GetWriteTranslator());
            INodePacket packet = TaskHostTaskComplete.FactoryForDeserialization(TranslationHelpers.GetReadTranslator());

            TaskHostTaskComplete deserializedComplete = packet as TaskHostTaskComplete;

            Assert.Equal(complete.TaskResult, deserializedComplete.TaskResult);
            Assert.NotNull(deserializedComplete.TaskOutputParameters);
            Assert.Equal(0, deserializedComplete.TaskOutputParameters.Count);
        }

        /// <summary>
        /// Test serialization / deserialization when the parameter dictionary is empty
        /// </summary>
<<<<<<< HEAD
        [Test]
=======
        [Fact]
>>>>>>> 3f8a403e
        public void TestTranslationWithEmptyDictionary()
        {
            TaskHostTaskComplete complete = new TaskHostTaskComplete(new OutOfProcTaskHostTaskResult(TaskCompleteType.Success, new Dictionary<string, object>()), null);

            ((INodePacketTranslatable)complete).Translate(TranslationHelpers.GetWriteTranslator());
            INodePacket packet = TaskHostTaskComplete.FactoryForDeserialization(TranslationHelpers.GetReadTranslator());

            TaskHostTaskComplete deserializedComplete = packet as TaskHostTaskComplete;

            Assert.Equal(complete.TaskResult, deserializedComplete.TaskResult);
            Assert.NotNull(deserializedComplete.TaskOutputParameters);
            Assert.Equal(complete.TaskOutputParameters.Count, deserializedComplete.TaskOutputParameters.Count);
        }

        /// <summary>
        /// Test serialization / deserialization when the parameter dictionary contains only value types
        /// </summary>
<<<<<<< HEAD
        [Test]
=======
        [Fact]
>>>>>>> 3f8a403e
        public void TestTranslationWithValueTypesInDictionary()
        {
            IDictionary<string, object> parameters = new Dictionary<string, object>();
            parameters.Add("Text", "Foo");
            parameters.Add("BoolValue", false);
            TaskHostTaskComplete complete = new TaskHostTaskComplete(new OutOfProcTaskHostTaskResult(TaskCompleteType.Success, parameters), null);

            ((INodePacketTranslatable)complete).Translate(TranslationHelpers.GetWriteTranslator());
            INodePacket packet = TaskHostTaskComplete.FactoryForDeserialization(TranslationHelpers.GetReadTranslator());

            TaskHostTaskComplete deserializedComplete = packet as TaskHostTaskComplete;

            Assert.Equal(complete.TaskResult, deserializedComplete.TaskResult);
            Assert.NotNull(deserializedComplete.TaskOutputParameters);
            Assert.Equal(complete.TaskOutputParameters.Count, deserializedComplete.TaskOutputParameters.Count);
            Assert.Equal(complete.TaskOutputParameters["Text"].WrappedParameter, deserializedComplete.TaskOutputParameters["Text"].WrappedParameter);
            Assert.Equal(complete.TaskOutputParameters["BoolValue"].WrappedParameter, deserializedComplete.TaskOutputParameters["BoolValue"].WrappedParameter);
        }

        /// <summary>
        /// Test serialization / deserialization when the parameter dictionary contains an ITaskItem. 
        /// </summary>
<<<<<<< HEAD
        [Test]
=======
        [Fact]
>>>>>>> 3f8a403e
        public void TestTranslationWithITaskItemInDictionary()
        {
            IDictionary<string, object> parameters = new Dictionary<string, object>();
            parameters.Add("TaskItemValue", new TaskItem("Foo"));
            TaskHostTaskComplete complete = new TaskHostTaskComplete(new OutOfProcTaskHostTaskResult(TaskCompleteType.Success, parameters), null);

            ((INodePacketTranslatable)complete).Translate(TranslationHelpers.GetWriteTranslator());
            INodePacket packet = TaskHostTaskComplete.FactoryForDeserialization(TranslationHelpers.GetReadTranslator());

            TaskHostTaskComplete deserializedComplete = packet as TaskHostTaskComplete;

            Assert.Equal(complete.TaskResult, deserializedComplete.TaskResult);
            Assert.NotNull(deserializedComplete.TaskOutputParameters);
            Assert.Equal(complete.TaskOutputParameters.Count, deserializedComplete.TaskOutputParameters.Count);
            TaskHostPacketHelpers.AreEqual((ITaskItem)complete.TaskOutputParameters["TaskItemValue"].WrappedParameter, (ITaskItem)deserializedComplete.TaskOutputParameters["TaskItemValue"].WrappedParameter);
        }

        /// <summary>
        /// Test serialization / deserialization when the parameter dictionary contains an ITaskItem array. 
        /// </summary>
<<<<<<< HEAD
        [Test]
=======
        [Fact]
>>>>>>> 3f8a403e
        public void TestTranslationWithITaskItemArrayInDictionary()
        {
            IDictionary<string, object> parameters = new Dictionary<string, object>();
            parameters.Add("TaskItemArrayValue", new ITaskItem[] { new TaskItem("Foo"), new TaskItem("Baz") });
            TaskHostTaskComplete complete = new TaskHostTaskComplete(new OutOfProcTaskHostTaskResult(TaskCompleteType.Success, parameters), null);

            ((INodePacketTranslatable)complete).Translate(TranslationHelpers.GetWriteTranslator());
            INodePacket packet = TaskHostTaskComplete.FactoryForDeserialization(TranslationHelpers.GetReadTranslator());

            TaskHostTaskComplete deserializedComplete = packet as TaskHostTaskComplete;

            Assert.Equal(complete.TaskResult, deserializedComplete.TaskResult);
            Assert.NotNull(deserializedComplete.TaskOutputParameters);
            Assert.Equal(complete.TaskOutputParameters.Count, deserializedComplete.TaskOutputParameters.Count);

            ITaskItem[] itemArray = (ITaskItem[])complete.TaskOutputParameters["TaskItemArrayValue"].WrappedParameter;
            ITaskItem[] deserializedItemArray = (ITaskItem[])deserializedComplete.TaskOutputParameters["TaskItemArrayValue"].WrappedParameter;

            TaskHostPacketHelpers.AreEqual(itemArray, deserializedItemArray);
        }

        /// <summary>
        /// Helper method for testing invalid constructors
        /// </summary>
        private void AssertInvalidConstructorThrows(Type expectedExceptionType, TaskCompleteType taskResult, Exception taskException, string taskExceptionMessage, string[] taskExceptionMessageArgs, IDictionary<string, object> taskOutputParameters, IDictionary<string, string> buildProcessEnvironment)
        {
            bool exceptionCaught = false;

            try
            {
                TaskHostTaskComplete complete = new TaskHostTaskComplete(new OutOfProcTaskHostTaskResult(taskResult, taskOutputParameters, taskException, taskExceptionMessage, taskExceptionMessageArgs), buildProcessEnvironment);
            }
            catch (Exception e)
            {
                exceptionCaught = true;
<<<<<<< HEAD
                Assert.That(e, Is.InstanceOf(expectedExceptionType), "Wrong exception was thrown!");
=======
                Assert.IsAssignableFrom(expectedExceptionType, e); // "Wrong exception was thrown!"
>>>>>>> 3f8a403e
            }

            Assert.True(exceptionCaught); // "No exception was caught when one was expected!"
        }
    }
}<|MERGE_RESOLUTION|>--- conflicted
+++ resolved
@@ -1,4 +1,4 @@
-﻿// Copyright (c) Microsoft. All rights reserved.
+// Copyright (c) Microsoft. All rights reserved.
 // Licensed under the MIT license. See LICENSE file in the project root for full license information.
 //-----------------------------------------------------------------------
 // </copyright>
@@ -7,17 +7,14 @@
 
 using System;
 using System.Collections.Generic;
-<<<<<<< HEAD
-=======
 using System.Linq;
->>>>>>> 3f8a403e
 
 using Microsoft.Build.BackEnd;
 using Microsoft.Build.Framework;
 using Microsoft.Build.Shared;
 using Microsoft.Build.Utilities;
 
-using NUnit.Framework;
+
 using TaskHostPacketHelpers = Microsoft.Build.UnitTests.BackEnd.TaskHostConfiguration_Tests.TaskHostPacketHelpers;
 using Xunit;
 
@@ -26,20 +23,12 @@
     /// <summary>
     /// Unit Tests for TaskHostTaskComplete packet.
     /// </summary>
-<<<<<<< HEAD
-    [TestFixture]
-=======
->>>>>>> 3f8a403e
     public class TaskHostTaskComplete_Tests
     {
         /// <summary>
         /// Tests various valid ways to construct this packet.  
         /// </summary>
-<<<<<<< HEAD
-        [Test]
-=======
         [Fact]
->>>>>>> 3f8a403e
         public void TestConstructors()
         {
             TaskHostTaskComplete complete = new TaskHostTaskComplete(new OutOfProcTaskHostTaskResult(TaskCompleteType.Success), null);
@@ -62,11 +51,7 @@
         /// <summary>
         /// Test invalid constructor permutations. 
         /// </summary>
-<<<<<<< HEAD
-        [Test]
-=======
         [Fact]
->>>>>>> 3f8a403e
         public void TestInvalidConstructors()
         {
             AssertInvalidConstructorThrows(typeof(InternalErrorException), TaskCompleteType.CrashedDuringExecution, null, "ExceptionlessErrorMessage", null, null, null);
@@ -78,11 +63,7 @@
         /// <summary>
         /// Test serialization / deserialization when the parameter dictionary is null
         /// </summary>
-<<<<<<< HEAD
-        [Test]
-=======
         [Fact]
->>>>>>> 3f8a403e
         public void TestTranslationWithNullDictionary()
         {
             TaskHostTaskComplete complete = new TaskHostTaskComplete(new OutOfProcTaskHostTaskResult(TaskCompleteType.Success), null);
@@ -100,11 +81,7 @@
         /// <summary>
         /// Test serialization / deserialization when the parameter dictionary is empty
         /// </summary>
-<<<<<<< HEAD
-        [Test]
-=======
         [Fact]
->>>>>>> 3f8a403e
         public void TestTranslationWithEmptyDictionary()
         {
             TaskHostTaskComplete complete = new TaskHostTaskComplete(new OutOfProcTaskHostTaskResult(TaskCompleteType.Success, new Dictionary<string, object>()), null);
@@ -122,11 +99,7 @@
         /// <summary>
         /// Test serialization / deserialization when the parameter dictionary contains only value types
         /// </summary>
-<<<<<<< HEAD
-        [Test]
-=======
         [Fact]
->>>>>>> 3f8a403e
         public void TestTranslationWithValueTypesInDictionary()
         {
             IDictionary<string, object> parameters = new Dictionary<string, object>();
@@ -149,11 +122,7 @@
         /// <summary>
         /// Test serialization / deserialization when the parameter dictionary contains an ITaskItem. 
         /// </summary>
-<<<<<<< HEAD
-        [Test]
-=======
         [Fact]
->>>>>>> 3f8a403e
         public void TestTranslationWithITaskItemInDictionary()
         {
             IDictionary<string, object> parameters = new Dictionary<string, object>();
@@ -174,11 +143,7 @@
         /// <summary>
         /// Test serialization / deserialization when the parameter dictionary contains an ITaskItem array. 
         /// </summary>
-<<<<<<< HEAD
-        [Test]
-=======
         [Fact]
->>>>>>> 3f8a403e
         public void TestTranslationWithITaskItemArrayInDictionary()
         {
             IDictionary<string, object> parameters = new Dictionary<string, object>();
@@ -214,11 +179,7 @@
             catch (Exception e)
             {
                 exceptionCaught = true;
-<<<<<<< HEAD
-                Assert.That(e, Is.InstanceOf(expectedExceptionType), "Wrong exception was thrown!");
-=======
                 Assert.IsAssignableFrom(expectedExceptionType, e); // "Wrong exception was thrown!"
->>>>>>> 3f8a403e
             }
 
             Assert.True(exceptionCaught); // "No exception was caught when one was expected!"
