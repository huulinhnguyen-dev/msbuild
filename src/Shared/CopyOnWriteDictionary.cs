--- conflicted
+++ resolved
@@ -38,11 +38,7 @@
     /// be run in a separate appdomain.
     /// </comment>
     [Serializable]
-<<<<<<< HEAD
-    internal class CopyOnWriteDictionary<K, V> : IDictionary<K, V>, IDictionary, ISerializable where V : class
-=======
-    internal class CopyOnWriteDictionary<K, V> : IDictionary<K, V>, IDictionary
->>>>>>> ee5bfa78
+    internal class CopyOnWriteDictionary<K, V> : IDictionary<K, V>, IDictionary, ISerializable
     {
         /// <summary>
         /// The backing dictionary.
@@ -240,6 +236,7 @@
             }
         }
 
+#nullable disable
         /// <summary>
         /// IDictionary implementation
         /// </summary>
@@ -253,6 +250,7 @@
 
             set => this[(K)key] = (V)value;
         }
+#nullable restore
 
         /// <summary>
         /// Adds a value to the dictionary.
@@ -428,18 +426,7 @@
             return ReferenceEquals(other.backing, backing);
         }
 
-<<<<<<< HEAD
         public void GetObjectData(SerializationInfo info, StreamingContext context)
-=======
-        /// <summary>
-        /// A dictionary which is reference counted to allow several references for read operations, but knows when to clone for
-        /// write operations.
-        /// </summary>
-        /// <typeparam name="K1">The key type.</typeparam>
-        /// <typeparam name="V1">The value type.</typeparam>
-        [Serializable]
-        private class CopyOnWriteBackingDictionary<K1, V1> : Dictionary<K1, V1>
->>>>>>> ee5bfa78
         {
             ImmutableDictionary<K, V> snapshot = ReadOperation;
             var array = snapshot.ToArray();
