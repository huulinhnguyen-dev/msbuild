--- conflicted
+++ resolved
@@ -325,11 +325,7 @@
       </trans-unit>
       <trans-unit id="Shared.GlobExpansionFailed">
         <source>An exception occurred while expanding a fileSpec with globs: fileSpec: "{0}", assuming it is a file name. Exception: {1}</source>
-<<<<<<< HEAD
-        <target state="translated">Ausnahme beim Erweitern einer fileSpec mit globs: fileSpec: "{0}", vorausgesetzt, es handelt sich um einen Dateinamen. Ausnahme: {1}</target>
-=======
         <target state="translated">Eine Ausnahme ist beim Erweitern einer fileSpec mit Globs aufgetreten: fileSpec: „{0}“, angenommen, es handelt sich um einen Dateinamen. Ausnahme: {1}</target>
->>>>>>> 6231569f
         <note />
       </trans-unit>
       <trans-unit id="WildcardResultsInDriveEnumeration">
