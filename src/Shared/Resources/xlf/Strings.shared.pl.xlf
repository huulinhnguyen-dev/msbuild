﻿<?xml version="1.0" encoding="utf-8"?>
<xliff xmlns="urn:oasis:names:tc:xliff:document:1.2" xmlns:xsi="http://www.w3.org/2001/XMLSchema-instance" version="1.2" xsi:schemaLocation="urn:oasis:names:tc:xliff:document:1.2 xliff-core-1.2-transitional.xsd">
  <file datatype="xml" source-language="en" target-language="pl" original="../Strings.shared.resx">
    <body>
      <trans-unit id="BuildAborted">
        <source>MSB4188: Build was canceled.</source>
        <target state="translated">MSB4188: Kompilacja została anulowana.</target>
        <note>{StrBegin="MSB4188: "} Error when the build stops suddenly for some reason. For example, because a child node died.</note>
      </trans-unit>
      <trans-unit id="BuildEngineCallbacksInTaskHostUnsupported">
        <source>MSB5022: The MSBuild task host does not support running tasks that perform IBuildEngine callbacks. If you wish to perform these operations, please run your task in the core MSBuild process instead.  A task will automatically execute in the task host if the UsingTask has been attributed with a "Runtime" or "Architecture" value, or the task invocation has been attributed with an "MSBuildRuntime" or "MSBuildArchitecture" value, that does not match the current runtime or architecture of MSBuild.</source>
        <target state="translated">MSB5022: Host zadań programu MSBuild nie obsługuje zadań wykonujących wywołania zwrotne do aparatu IBuildEngine. Jeśli chcesz wykonywać te operacje, uruchom zadanie w podstawowym procesie programu MSBuild.  Zadanie będzie automatycznie wykonywane na hoście zadań, jeśli w deklaracji UsingTask ustawiono wartość „Runtime” lub „Architecture” albo w wywołaniu zadania ustawiono wartość „MSBuildRuntime” lub „MSBuildArchitecture”, która nie odpowiada bieżącemu środowisku uruchomieniowemu lub architekturze programu MSBuild.</target>
        <note>{StrBegin="MSB5022: "} "Runtime", "Architecture", "MSBuildRuntime", and "MSBuildArchitecture" are all attributes in the project file, and thus should not be localized.</note>
      </trans-unit>
      <trans-unit id="BuildStarted">
        <source>Build started.</source>
        <target state="translated">Kompilacja rozpoczęła się.</target>
        <note />
      </trans-unit>
      <trans-unit id="CollectionCopyToFailureProvidedArrayIsTooSmall">
        <source>The number of elements in the collection is greater than the available space in the destination array (when starting at the specified index).</source>
        <target state="translated">Liczba elementów w kolekcji jest większa niż dostępne miejsce w tablicy docelowej (zaczynając od określonego indeksu).</target>
        <note />
      </trans-unit>
      <trans-unit id="ConflictingTaskAssembly">
        <source>MSB4008: A conflicting assembly for the task assembly "{0}" has been found at "{1}".</source>
        <target state="translated">MSB4008: Zestaw, który wywołuje konflikt z zestawem zadania „{0}”, został znaleziony w „{1}”.</target>
        <note>{StrBegin="MSB4008: "}UE: This message is shown when the type/class of a task cannot be resolved uniquely from a single assembly.</note>
      </trans-unit>
      <trans-unit id="DeprecatedEventSerialization">
        <source>Custom event type '{0}' is not supported as all custom event types were deprecated. Please use Extended*EventArgs instead. More info: https://aka.ms/msbuild/eventargs</source>
        <target state="translated">Niestandardowy typ zdarzenia '{0}' nie jest obsługiwany, ponieważ wszystkie typy zdarzeń niestandardowych były przestarzałe. Zamiast tego użyj elementu Extended*EventArgs. Więcej informacji: https://aka.ms/msbuild/eventargs</target>
        <note />
      </trans-unit>
      <trans-unit id="ExpectedEventToBeSerializable">
        <source>Event type "{0}" was expected to be serializable using the .NET serializer. The event was not serializable and has been ignored.</source>
        <target state="translated">Oczekiwano, że zdarzenie typu „{0}” będzie uszeregowane przy użyciu serializatora platformy .NET. Zdarzenie nie może podlegać szeregowaniu, dlatego zostało zignorowane.</target>
        <note />
      </trans-unit>
      <trans-unit id="FileLocation">
        <source>{0} ({1},{2})</source>
        <target state="translated">{0} ({1},{2})</target>
        <note>A file location to be embedded in a string.</note>
      </trans-unit>
      <trans-unit id="LoggingBeforeTaskInitialization">
        <source>MSB6005: Task attempted to log before it was initialized. Message was: {0}</source>
        <target state="translated">MSB6005: Zadanie podjęło próbę zarejestrowania przed zainicjowaniem. Pojawił się komunikat: {0}</target>
        <note>{StrBegin="MSB6005: "}UE: This occurs if the task attempts to log something in its own constructor.</note>
      </trans-unit>
      <trans-unit id="ModifyingTaskHostEnvironmentHeader">
        <source>Making the following modifications to the environment received from the parent node before applying it to the task host:</source>
        <target state="translated">Wymienione zmiany otrzymane z węzła nadrzędnego zostaną wprowadzone w środowisku, a po sprawdzeniu działania zastosowane do hosta zadań:</target>
        <note>Only ever used when MSBuild is run under a "secret" environment variable switch, MSBuildTaskHostUpdateEnvironmentAndLog=1</note>
      </trans-unit>
      <trans-unit id="ModifyingTaskHostEnvironmentVariable">
        <source>  Setting '{0}' to '{1}' rather than the parent environment's value, '{2}'.</source>
        <target state="translated">  Ustawienie dla elementu „{0}” wartości „{1}” zamiast wartości „{2}” obowiązującej w środowisku nadrzędnym.</target>
        <note>Only ever used when MSBuild is run under a "secret" environment variable switch, MSBuildTaskHostUpdateEnvironmentAndLog=1</note>
      </trans-unit>
      <trans-unit id="InvalidProjectFile">
        <source>MSB4025: The project file could not be loaded. {0}</source>
        <target state="translated">MSB4025: Nie można załadować pliku projektu. {0}</target>
        <note>{StrBegin="MSB4025: "}UE: This message is shown when the project file given to the engine cannot be loaded because the filename/path is
    invalid, or due to lack of permissions, or incorrect XML. The project filename is not part of the message because it is
    provided separately to loggers.
    LOCALIZATION: {0} is a localized message from the CLR/FX explaining why the project is invalid.</note>
      </trans-unit>
      <trans-unit id="InvalidVerbosity">
        <source>MSB4103: "{0}" is not a valid logger verbosity level.</source>
        <target state="translated">MSB4103: „{0}” nie jest prawidłowym poziomem szczegółowości rejestratora.</target>
        <note>{StrBegin="MSB4103: "}</note>
      </trans-unit>
      <trans-unit id="MissingProject">
        <source>MSBuild is expecting a valid "{0}" object.</source>
        <target state="translated">Program MSBuild oczekuje prawidłowego obiektu „{0}”.</target>
        <note />
      </trans-unit>
      <trans-unit id="Shared.PathTooLong">
        <source>Path: {0} exceeds the OS max path limit. The fully qualified file name must be less than {1} characters.</source>
        <target state="translated">Ścieżka: {0} przekracza limit maksymalnej długości ścieżki w systemie operacyjnym. W pełni kwalifikowana nazwa pliku musi się składać z mniej niż {1} znaków.</target>
        <note />
      </trans-unit>
      <trans-unit id="SolutionFilterFilterContainsProjectNotInSolution">
        <source>MSB5028: Solution filter file at "{0}" includes project "{1}" that is not in the solution file at "{2}".</source>
        <target state="translated">MSB5028: Plik filtru rozwiązania w lokalizacji „{0}” obejmuje projekt „{1}”, który nie znajduje się w pliku rozwiązania w lokalizacji „{2}”.</target>
        <note>{StrBegin="MSB5028: "}UE: The project filename is provided separately to loggers.</note>
      </trans-unit>
      <trans-unit id="SolutionFilterJsonParsingError">
        <source>MSB5025: Json in solution filter file "{0}" is incorrectly formatted.</source>
        <target state="translated">MSB5025: Kod JSON w pliku filtru rozwiązania „{0}” jest niepoprawnie sformatowany.</target>
        <note>{StrBegin="MSB5025: "}UE: The solution filename is provided separately to loggers.</note>
      </trans-unit>
      <trans-unit id="SolutionFilterMissingSolutionError">
        <source>MSB5026: The solution filter file at "{0}" specifies there will be a solution file at "{1}", but that file does not exist.</source>
        <target state="translated">MSB5026: Plik filtru rozwiązania w lokalizacji „{0}” określa, że plik rozwiązania będzie się znajdował w lokalizacji „{1}”, ale ten plik nie istnieje.</target>
        <note>{StrBegin="MSB5026: "}UE: The solution filename is provided separately to loggers.</note>
      </trans-unit>
      <trans-unit id="SolutionParseNestedProjectErrorWithNameAndGuid">
        <source>MSB5009: Error parsing the project "{0}" section with GUID: "{1}". It is nested under "{2}" but that project is not found in the solution.</source>
        <target state="translated">MSB5009: Błąd analizowania sekcji projektu „{0}” o identyfikatorze GUID: „{1}”. Jest ona zagnieżdżona w obszarze „{2}”, ale nie znaleziono tego projektu w rozwiązaniu.</target>
        <note>{StrBegin="MSB5009: "}UE: The solution filename is provided separately to loggers.</note>
      </trans-unit>
      <trans-unit id="UnrecognizedToolsVersion">
        <source>MSB4132: The tools version "{0}" is unrecognized. Available tools versions are {1}.</source>
        <target state="translated">MSB4132: Wersja narzędzi „{0}” nie została rozpoznana. Dostępne wersje narzędzi to {1}.</target>
        <note>{StrBegin="MSB4132: "}LOCALIZATION: {1} contains a comma separated list.</note>
      </trans-unit>
      <trans-unit id="NameInvalid">
        <source>MSB5016: The name "{0}" contains an invalid character "{1}".</source>
        <target state="translated">MSB5016: Nazwa „{0}” zawiera nieprawidłowy znak „{1}”.</target>
        <note>{StrBegin="MSB5016: "}</note>
      </trans-unit>
      <trans-unit id="Shared.CannotChangeItemSpecModifiers">
        <source>"{0}" is a reserved item metadata, and cannot be modified or deleted.</source>
        <target state="translated">„{0}” jest zastrzeżonym elementem metadanych i nie może zostać zmodyfikowany ani usunięty.</target>
        <note>UE: Tasks and OM users are not allowed to remove or change the value of the built-in metadata on items e.g. the meta-data "FullPath", "RelativeDir", etc. are reserved.</note>
      </trans-unit>
      <trans-unit id="Shared.CannotConvertStringToBool">
        <source>The string "{0}" cannot be converted to a boolean (true/false) value.</source>
        <target state="translated">Ciągu „{0}” nie można przekonwertować na wartość logiczną (prawda/fałsz).</target>
        <note />
      </trans-unit>
      <trans-unit id="Shared.FailedCreatingTempFile">
        <source>MSB5003: Failed to create a temporary file. Temporary files folder is full or its path is incorrect. {0}</source>
        <target state="translated">MSB5003: Nie można utworzyć pliku tymczasowego. Folder plików tymczasowych jest zapełniony lub jego ścieżka jest niepoprawna. {0}</target>
        <note>{StrBegin="MSB5003: "}</note>
      </trans-unit>
      <trans-unit id="Shared.FailedDeletingTempFile">
        <source>MSB5018: Failed to delete the temporary file "{0}". {1} {2}</source>
        <target state="translated">MSB5018: nie można usunąć pliku tymczasowego „{0}”. {1} {2}</target>
        <note>{StrBegin="MSB5018: "}</note>
      </trans-unit>
      <trans-unit id="Shared.InvalidFilespecForTransform">
        <source>The item metadata "%({0})" cannot be applied to the path "{1}". {2}</source>
        <target state="translated">Elementu metadanych „%({0})” nie można zastosować do ścieżki „{1}”. {2}</target>
        <note>UE: This message is shown when the user tries to perform path manipulations using one of the built-in item metadata e.g. %(RootDir), on an item-spec that's not a valid path. LOCALIZATION: "{2}" is a localized message from a CLR/FX exception.</note>
      </trans-unit>
      <trans-unit id="TaskNotMarshalByRef">
        <source>MSB4077: The "{0}" task has been marked with the attribute LoadInSeparateAppDomain, but does not derive from MarshalByRefObject. Check that the task derives from MarshalByRefObject or AppDomainIsolatedTask.</source>
        <target state="translated">MSB4077: Zadanie „{0}” zostało oznaczone atrybutem LoadInSeparateAppDomain, ale nie pochodzi od obiektu MarshalByRefObject. Sprawdź, czy zadanie pochodzi od obiektu MarshalByRefObject lub zadania AppDomainIsolatedTask.</target>
        <note>{StrBegin="MSB4077: "}LOCALIZATION: &lt;LoadInSeparateAppDomain&gt;, &lt;MarshalByRefObject&gt;, &lt;AppDomainIsolatedTask&gt; should not be localized.</note>
      </trans-unit>
      <trans-unit id="FrameworkLocationHelper.UnsupportedFrameworkVersion">
        <source>.NET Framework version "{0}" is not supported. Please specify a value from the enumeration Microsoft.Build.Utilities.TargetDotNetFrameworkVersion.</source>
        <target state="translated">Program .NET Framework w wersji „{0}” nie jest obsługiwany. Podaj wartość z wyliczenia Microsoft.Build.Utilities.TargetDotNetFrameworkVersion.</target>
        <note />
      </trans-unit>
      <trans-unit id="FrameworkLocationHelper.UnsupportedFrameworkVersionForWindowsSdk">
        <source>.NET Framework version "{0}" is not supported when explicitly targeting the Windows SDK, which is only supported on .NET 4.5 and later.  Please specify a value from the enumeration Microsoft.Build.Utilities.TargetDotNetFrameworkVersion that is Version45 or above.</source>
        <target state="translated">Program .NET Framework w wersji „{0}” nie jest obsługiwany, jeśli jawnym obiektem docelowym jest zestaw SDK systemu Windows, ponieważ taki zestaw jest obsługiwany tylko na platformie .NET w wersji 4.5 lub nowszej.  Podaj wartość z wyliczenia Microsoft.Build.Utilities.TargetDotNetFrameworkVersion, która wynosi co najmniej Version45.</target>
        <note />
      </trans-unit>
      <trans-unit id="FrameworkLocationHelper.UnsupportedVisualStudioVersion">
        <source>Visual Studio version "{0}" is not supported.  Please specify a value from the enumeration Microsoft.Build.Utilities.VisualStudioVersion.</source>
        <target state="translated">Program Visual Studio w wersji „{0}” nie jest obsługiwany.  Podaj wartość z wyliczenia Microsoft.Build.Utilities.VisualStudioVersion.</target>
        <note />
      </trans-unit>
      <trans-unit id="FrameworkLocationHelper.CouldNotGenerateReferenceAssemblyDirectory">
        <source>When attempting to generate a reference assembly path from the path "{0}" and the framework moniker "{1}" there was an error. {2}</source>
        <target state="translated">Wystąpił błąd podczas próby wygenerowania ścieżki zestawu odwołania ze ścieżki „{0}” i monikera struktury „{1}”. {2}</target>
        <note>No Error code because this resource will be used in an exception. The error code is discarded if it is included</note>
      </trans-unit>
      <trans-unit id="DirectoryNotFound">
        <source>Could not find directory path: {0}</source>
        <target state="translated">Nie można odnaleźć ścieżki katalogu: {0}</target>
        <note>Directory must exist</note>
      </trans-unit>
      <trans-unit id="UnauthorizedAccess">
        <source>You do not have access to: {0}</source>
        <target state="translated">Nie masz dostępu do następującego elementu: {0}</target>
        <note>Directory must have access</note>
      </trans-unit>
      <trans-unit id="SubCategoryForSchemaValidationErrors">
        <source>Schema validation</source>
        <target state="translated">Walidacja schematu</target>
        <note>
      UE: this fragment is used to describe errors that are caused by schema validation. For example, if a normal error is
      displayed like this: "MSBUILD : error MSB0000: This is an error.", then an error from schema validation would look like this:
      "MSBUILD : Schema validation error MSB0000: This is an error."
      LOCALIZATION: This fragment needs to be localized.
    </note>
      </trans-unit>
      <trans-unit id="Shared.KillingProcess">
        <source>MSB5002: Terminating the task executable "{0}" because it did not finish within the specified limit of {1} milliseconds.</source>
        <target state="translated">MSB5002: plik wykonywalny zadania „{0}” zostanie zakończony, ponieważ nie ukończył działania przed określonym limitem czasu ({1} ms).</target>
        <note>{StrBegin="MSB5002: "}</note>
      </trans-unit>
      <trans-unit id="Shared.ParameterCannotBeNull">
        <source>Parameter "{0}" cannot be null.</source>
        <target state="translated">Parametr „{0}” nie może być zerowy.</target>
        <note />
      </trans-unit>
      <trans-unit id="Shared.ParameterCannotHaveZeroLength">
        <source>Parameter "{0}" cannot have zero length.</source>
        <target state="translated">Parametr „{0}” nie może mieć zerowej długości.</target>
        <note />
      </trans-unit>
      <trans-unit id="Shared.ParametersMustHaveTheSameLength">
        <source>Parameters "{0}" and "{1}" must have the same number of elements.</source>
        <target state="translated">Parametry „{0}” i „{1}” muszą mieć tę samą liczbę elementów.</target>
        <note />
      </trans-unit>
      <trans-unit id="Shared.TaskResourceNotFound">
        <source>The resource string "{0}" for the "{1}" task cannot be found. Confirm that the resource name "{0}" is correctly spelled, and the resource exists in the task's assembly.</source>
        <target state="translated">Nie można odnaleźć ciągu zasobu „{0}” dla zadania „{1}”. Upewnij się, że nazwa zasobu „{0}” ma poprawną pisownię i że zasób istnieje w zestawie zadania.</target>
        <note />
      </trans-unit>
      <trans-unit id="Shared.TaskResourcesNotRegistered">
        <source>The "{0}" task has not registered its resources. In order to use the "TaskLoggingHelper.FormatResourceString()" method this task needs to register its resources either during construction, or via the "TaskResources" property.</source>
        <target state="translated">Zadanie „{0}” nie zarejestrowało swoich zasobów. Aby było możliwe użycie metody „TaskLoggingHelper.FormatResourceString()”, to zadanie musi zarejestrować swoje zasoby podczas konstruowania lub przy użyciu właściwości „TaskResources”.</target>
        <note>LOCALIZATION: "TaskLoggingHelper.FormatResourceString()" and "TaskResources" should not be localized.</note>
      </trans-unit>
      <trans-unit id="SolutionParseDuplicateProject">
        <source>MSB5004: The solution file has two projects named "{0}".</source>
        <target state="translated">MSB5004: Plik rozwiązania zawiera dwa projekty o nazwie „{0}”.</target>
        <note>{StrBegin="MSB5004: "}UE: The solution filename is provided separately to loggers.</note>
      </trans-unit>
      <trans-unit id="SolutionParseInvalidProjectFileNameCharacters">
        <source>MSB5005: Error parsing project section for project "{0}". The project file name "{1}" contains invalid characters.</source>
        <target state="translated">MSB5005: Błąd podczas analizowania sekcji projektu „{0}”. Nazwa pliku projektu „{1}” zawiera nieprawidłowe znaki.</target>
        <note>{StrBegin="MSB5005: "}UE: The solution filename is provided separately to loggers.</note>
      </trans-unit>
      <trans-unit id="SolutionParseInvalidProjectFileNameEmpty">
        <source>MSB5006: Error parsing project section for project "{0}". The project file name is empty.</source>
        <target state="translated">MSB5006: Błąd podczas analizowania sekcji projektu „{0}”. Nazwa pliku projektu jest pusta.</target>
        <note>{StrBegin="MSB5006: "}UE: The solution filename is provided separately to loggers.</note>
      </trans-unit>
      <trans-unit id="SolutionParseInvalidProjectSolutionConfigurationEntry">
        <source>MSB5007: Error parsing the project configuration section in solution file. The entry "{0}" is invalid.</source>
        <target state="translated">MSB5007: Błąd podczas analizowania sekcji konfiguracji projektu w pliku rozwiązania. Wpis „{0}” jest nieprawidłowy.</target>
        <note>{StrBegin="MSB5007: "}UE: The solution filename is provided separately to loggers.</note>
      </trans-unit>
      <trans-unit id="SolutionParseInvalidSolutionConfigurationEntry">
        <source>MSB5008: Error parsing the solution configuration section in solution file. The entry "{0}" is invalid.</source>
        <target state="translated">MSB5008: Błąd podczas analizowania sekcji konfiguracji rozwiązania w pliku rozwiązania. Wpis „{0}” jest nieprawidłowy.</target>
        <note>{StrBegin="MSB5008: "}UE: The solution filename is provided separately to loggers.</note>
      </trans-unit>
      <trans-unit id="SolutionParseNestedProjectError">
        <source>MSB5009: Error parsing the nested project section in solution file.</source>
        <target state="translated">MSB5009: Błąd podczas analizowania zagnieżdżonej sekcji projektu w pliku rozwiązania.</target>
        <note>{StrBegin="MSB5009: "}UE: The solution filename is provided separately to loggers.</note>
      </trans-unit>
      <trans-unit id="SolutionParseNestedProjectUndefinedError">
        <source>MSB5023: Error parsing the nested project section in solution file. A project with the GUID "{0}" is listed as being nested under project "{1}", but does not exist in the solution.</source>
        <target state="translated">MSB5023: Błąd podczas analizowania zagnieżdżonej sekcji projektu w pliku rozwiązania. Projekt z identyfikatorem GUID „{0}” figuruje jako zagnieżdżony w projekcie „{1}”, ale nie istnieje w rozwiązaniu.</target>
        <note>{StrBegin="MSB5023: "}UE: The solution filename is provided separately to loggers.</note>
      </trans-unit>
      <trans-unit id="SolutionParseNoHeaderError">
        <source>MSB5010: No file format header found.</source>
        <target state="translated">MSB5010: Nie odnaleziono nagłówka formatu pliku.</target>
        <note>{StrBegin="MSB5010: "}UE: The solution filename is provided separately to loggers.</note>
      </trans-unit>
      <trans-unit id="SolutionParseProjectDepGuidError">
        <source>MSB5011: Parent project GUID not found in "{0}" project dependency section.</source>
        <target state="translated">MSB5011: Nie odnaleziono identyfikatora GUID projektu nadrzędnego w sekcji zależności projektu „{0}”.</target>
        <note>{StrBegin="MSB5011: "}UE: The solution filename is provided separately to loggers.</note>
      </trans-unit>
      <trans-unit id="SolutionParseProjectEofError">
        <source>MSB5012: Unexpected end-of-file reached inside "{0}" project section.</source>
        <target state="translated">MSB5012: Osiągnięto nieoczekiwany koniec pliku wewnątrz sekcji projektu „{0}”.</target>
        <note>{StrBegin="MSB5012: "}UE: The solution filename is provided separately to loggers.</note>
      </trans-unit>
      <trans-unit id="SolutionParseProjectError">
        <source>MSB5013: Error parsing a project section.</source>
        <target state="translated">MSB5013: Błąd podczas analizowania sekcji projektu.</target>
        <note>{StrBegin="MSB5013: "}UE: The solution filename is provided separately to loggers.</note>
      </trans-unit>
      <trans-unit id="SolutionParseVersionMismatchError">
        <source>MSB5014: File format version is not recognized.  MSBuild can only read solution files between versions {0}.0 and {1}.0, inclusive.</source>
        <target state="translated">MSB5014: Nie rozpoznano wersji formatu pliku.  Program MSBuild może odczytywać tylko pliki rozwiązań w wersjach od {0}.0 do {1}.0 włącznie.</target>
        <note>{StrBegin="MSB5014: "}UE: The solution filename is provided separately to loggers.</note>
      </trans-unit>
      <trans-unit id="SolutionParseWebProjectPropertiesError">
        <source>MSB5015: The properties could not be read from the WebsiteProperties section of the "{0}" project.</source>
        <target state="translated">MSB5015: Nie można odczytać właściwości z sekcji WebsiteProperties projektu „{0}”.</target>
        <note>{StrBegin="MSB5015: "}UE: The solution filename is provided separately to loggers.</note>
      </trans-unit>
      <trans-unit id="UnrecognizedSolutionComment">
        <source>Unrecognized solution version "{0}", attempting to continue.</source>
        <target state="translated">Nierozpoznana wersja rozwiązania „{0}”, nastąpi próba kontynuacji.</target>
        <note />
      </trans-unit>
      <trans-unit id="SubCategoryForSolutionParsingErrors">
        <source>Solution file</source>
        <target state="translated">Plik rozwiązania</target>
        <note>UE: this fragment is used to describe errors found while parsing solution files. For example, if a normal error is
      displayed like this: "MSBUILD : error MSB0000: This is an error.", then an error from solution parsing would look like this:
      "MSBUILD : Solution file error MSB0000: This is an error."
      LOCALIZATION: This fragment needs to be localized.</note>
      </trans-unit>
      <trans-unit id="Shared.InvalidProjectFile">
        <source>MSB5019: The project file is malformed: "{0}". {1}</source>
        <target state="translated">MSB5019: Plik projektu ma nieprawidłową postać: „{0}”. {1}</target>
        <note>{StrBegin="MSB5019: "}</note>
      </trans-unit>
      <trans-unit id="Shared.ProjectFileCouldNotBeLoaded">
        <source>MSB5020: Could not load the project file: "{0}". {1}</source>
        <target state="translated">MSB5020: Nie można załadować pliku projektu: „{0}”. {1}</target>
        <note>{StrBegin="MSB5020: "}</note>
      </trans-unit>
      <trans-unit id="Shared.KillingProcessByCancellation">
        <source>MSB5021: Terminating the task executable "{0}" and its child processes because the build was canceled.</source>
        <target state="translated">MSB5021: plik wykonywalny zadania „{0}” i jego procesy podrzędne zostaną zakończone, ponieważ anulowano kompilację.</target>
        <note>{StrBegin="MSB5021: "}</note>
      </trans-unit>
      <trans-unit id="OM_NotSupportedReadOnlyCollection">
        <source>This collection is read-only.</source>
        <target state="translated">Ta kolekcja jest tylko do odczytu.</target>
        <note />
      </trans-unit>
      <trans-unit id="Shared.CanNotFindValidMSBuildLocation">
        <source>MSB5024: Could not determine a valid location to MSBuild. Try running this process from the Developer Command Prompt for Visual Studio.</source>
        <target state="translated">MSB5024: Nie można określić prawidłowej lokalizacji programu MSBuild. Spróbuj uruchomić ten proces z wiersza polecenia dewelopera dla programu Visual Studio.</target>
        <note>{StrBegin="MSB5024: "}</note>
      </trans-unit>
      <trans-unit id="InvalidLogFileFormat">
        <source>MSB4233: There was an exception while reading the log file: {0}</source>
        <target state="translated">MSB4233: Wystąpił wyjątek podczas odczytywania pliku dziennika: {0}</target>
        <note>{StrBegin="MSB4233: "}This is shown when the Binary Logger can't read the log file.</note>
      </trans-unit>
      <trans-unit id="Shared.ParameterCannotHaveInvalidPathChars">
        <source>Parameter "{0}" with assigned value "{1}" cannot have invalid path or invalid file characters.</source>
        <target state="translated">Parametr „{0}” z przypisaną wartością „{1}” nie może mieć nieprawidłowej ścieżki ani zawierać nieprawidłowych znaków w pliku.</target>
        <note />
      </trans-unit>
      <trans-unit id="Shared.GlobExpansionFailed">
        <source>An exception occurred while expanding a fileSpec with globs: fileSpec: "{0}", assuming it is a file name. Exception: {1}</source>
<<<<<<< HEAD
        <target state="translated">Wystąpił wyjątek podczas rozwijania elementu fileSpec o wartości globs: fileSpec: "{0}", zakładając, że jest to nazwa pliku. Wyjątek: {1}</target>
=======
        <target state="translated">Wystąpił wyjątek podczas rozwijania elementu fileSpec za pomocą globów: fileSpec: „{0}”, przy założeniu, że jest to nazwa pliku. Wyjątek: {1}</target>
>>>>>>> 6231569f
        <note />
      </trans-unit>
      <trans-unit id="WildcardResultsInDriveEnumeration">
        <source>MSB5029: The value "{0}" of the "{1}" attribute in element &lt;{2}&gt; in file "{3}" is a wildcard that results in enumerating all files on the drive, which was likely not intended. Check that referenced properties are always defined and that the project and current working directory are not at the drive root.</source>
        <target state="translated">MSB5029: Wartość „{0}” atrybutu „{1}” w elemencie &lt;{2}&gt; w pliku „{3}” jest symbolem wieloznacznym, który powoduje wyliczenie wszystkich plików na dysku, co prawdopodobnie nie było zamierzone. Sprawdź, czy przywoływane właściwości są zawsze zdefiniowane oraz czy projekt i bieżący katalog roboczy nie znajdują się w katalogu głównym dysku.</target>
        <note>{StrBegin="MSB5029: "}UE: This is a generic message that is displayed when we find a project element that has a drive enumerating wildcard value for one of its
      attributes e.g. &lt;Compile Include="$(NotAlwaysDefined)\**\*.cs"&gt; -- if the property is undefined, the value of Include should not result in enumerating all files on drive.</note>
      </trans-unit>
    </body>
  </file>
</xliff><|MERGE_RESOLUTION|>--- conflicted
+++ resolved
@@ -325,11 +325,7 @@
       </trans-unit>
       <trans-unit id="Shared.GlobExpansionFailed">
         <source>An exception occurred while expanding a fileSpec with globs: fileSpec: "{0}", assuming it is a file name. Exception: {1}</source>
-<<<<<<< HEAD
-        <target state="translated">Wystąpił wyjątek podczas rozwijania elementu fileSpec o wartości globs: fileSpec: "{0}", zakładając, że jest to nazwa pliku. Wyjątek: {1}</target>
-=======
         <target state="translated">Wystąpił wyjątek podczas rozwijania elementu fileSpec za pomocą globów: fileSpec: „{0}”, przy założeniu, że jest to nazwa pliku. Wyjątek: {1}</target>
->>>>>>> 6231569f
         <note />
       </trans-unit>
       <trans-unit id="WildcardResultsInDriveEnumeration">
