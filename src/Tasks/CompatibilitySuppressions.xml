﻿<?xml version="1.0" encoding="utf-8"?>
<!-- https://learn.microsoft.com/en-us/dotnet/fundamentals/package-validation/diagnostic-ids -->
<Suppressions xmlns:xsi="http://www.w3.org/2001/XMLSchema-instance" xmlns:xsd="http://www.w3.org/2001/XMLSchema">
<<<<<<< HEAD
  <Suppression>
  <!-- For ease of logging the "not supported on Core" message, this task is a
         TaskExtension on netstandard/netcore. Since the type is sealed there,
=======
<!-- For ease of logging the "not supported on Core" message, these tasks are a
         TaskRequiresFramework on netstandard/netcore. Since the type is sealed there,
>>>>>>> 0e18be81
         that shouldn't cause any implementation problems since no one can derive
         from it and try to call TaskExtension.Log. -->
  <Suppression>
    <DiagnosticId>CP0007</DiagnosticId>
    <Target>T:Microsoft.Build.Tasks.AL</Target>
    <Left>ref/netstandard2.0/Microsoft.Build.Tasks.Core.dll</Left>
    <Right>ref/net472/Microsoft.Build.Tasks.Core.dll</Right>
  </Suppression>
  <Suppression>
    <DiagnosticId>CP0007</DiagnosticId>
    <Target>T:Microsoft.Build.Tasks.AspNetCompiler</Target>
    <Left>ref/netstandard2.0/Microsoft.Build.Tasks.Core.dll</Left>
    <Right>ref/net472/Microsoft.Build.Tasks.Core.dll</Right>
  </Suppression>
  <Suppression>
    <DiagnosticId>CP0007</DiagnosticId>
    <Target>T:Microsoft.Build.Tasks.GenerateBootstrapper</Target>
    <Left>ref/netstandard2.0/Microsoft.Build.Tasks.Core.dll</Left>
    <Right>ref/net472/Microsoft.Build.Tasks.Core.dll</Right>
  </Suppression>
  <Suppression>
    <DiagnosticId>CP0007</DiagnosticId>
    <Target>T:Microsoft.Build.Tasks.GenerateTrustInfo</Target>
    <Left>ref/netstandard2.0/Microsoft.Build.Tasks.Core.dll</Left>
    <Right>ref/net472/Microsoft.Build.Tasks.Core.dll</Right>
  </Suppression>
  <Suppression>
    <DiagnosticId>CP0007</DiagnosticId>
    <Target>T:Microsoft.Build.Tasks.GetFrameworkSdkPath</Target>
    <Left>ref/netstandard2.0/Microsoft.Build.Tasks.Core.dll</Left>
    <Right>ref/net472/Microsoft.Build.Tasks.Core.dll</Right>
  </Suppression>
  <Suppression>
    <DiagnosticId>CP0007</DiagnosticId>
    <Target>T:Microsoft.Build.Tasks.RegisterAssembly</Target>
    <Left>ref/netstandard2.0/Microsoft.Build.Tasks.Core.dll</Left>
    <Right>ref/net472/Microsoft.Build.Tasks.Core.dll</Right>
  </Suppression>
  <Suppression>
    <DiagnosticId>CP0007</DiagnosticId>
    <Target>T:Microsoft.Build.Tasks.ResolveComReference</Target>
    <Left>ref/netstandard2.0/Microsoft.Build.Tasks.Core.dll</Left>
    <Right>ref/net472/Microsoft.Build.Tasks.Core.dll</Right>
  </Suppression>
  <Suppression>
<<<<<<< HEAD
    <DiagnosticId>CP0008</DiagnosticId>
    <Target>T:Microsoft.Build.Tasks.Deployment.Bootstrapper.BuildMessageSeverity</Target>
    <Left>ref/net7.0/Microsoft.Build.Tasks.Core.dll</Left>
    <Right>ref/netstandard2.0/Microsoft.Build.Tasks.Core.dll</Right>
    <IsBaselineSuppression>true</IsBaselineSuppression>
  </Suppression>
  <Suppression>
    <DiagnosticId>CP0008</DiagnosticId>
    <Target>T:Microsoft.Build.Tasks.Deployment.Bootstrapper.ComponentsLocation</Target>
    <Left>ref/net7.0/Microsoft.Build.Tasks.Core.dll</Left>
    <Right>ref/netstandard2.0/Microsoft.Build.Tasks.Core.dll</Right>
    <IsBaselineSuppression>true</IsBaselineSuppression>
  </Suppression>
  <Suppression>
    <DiagnosticId>CP0008</DiagnosticId>
    <Target>T:Microsoft.Build.Tasks.Deployment.ManifestUtilities.AssemblyIdentity.FullNameFlags</Target>
    <Left>ref/net7.0/Microsoft.Build.Tasks.Core.dll</Left>
    <Right>ref/netstandard2.0/Microsoft.Build.Tasks.Core.dll</Right>
    <IsBaselineSuppression>true</IsBaselineSuppression>
  </Suppression>
  <Suppression>
    <DiagnosticId>CP0008</DiagnosticId>
    <Target>T:Microsoft.Build.Tasks.Deployment.ManifestUtilities.AssemblyReferenceType</Target>
    <Left>ref/net7.0/Microsoft.Build.Tasks.Core.dll</Left>
    <Right>ref/netstandard2.0/Microsoft.Build.Tasks.Core.dll</Right>
    <IsBaselineSuppression>true</IsBaselineSuppression>
  </Suppression>
  <Suppression>
    <DiagnosticId>CP0008</DiagnosticId>
    <Target>T:Microsoft.Build.Tasks.Deployment.ManifestUtilities.OutputMessageType</Target>
    <Left>ref/net7.0/Microsoft.Build.Tasks.Core.dll</Left>
    <Right>ref/netstandard2.0/Microsoft.Build.Tasks.Core.dll</Right>
    <IsBaselineSuppression>true</IsBaselineSuppression>
  </Suppression>
  <Suppression>
    <DiagnosticId>CP0008</DiagnosticId>
    <Target>T:Microsoft.Build.Tasks.Deployment.ManifestUtilities.UpdateMode</Target>
    <Left>ref/net7.0/Microsoft.Build.Tasks.Core.dll</Left>
    <Right>ref/netstandard2.0/Microsoft.Build.Tasks.Core.dll</Right>
    <IsBaselineSuppression>true</IsBaselineSuppression>
  </Suppression>
  <Suppression>
    <DiagnosticId>CP0008</DiagnosticId>
    <Target>T:Microsoft.Build.Tasks.Deployment.ManifestUtilities.UpdateUnit</Target>
    <Left>ref/net7.0/Microsoft.Build.Tasks.Core.dll</Left>
    <Right>ref/netstandard2.0/Microsoft.Build.Tasks.Core.dll</Right>
    <IsBaselineSuppression>true</IsBaselineSuppression>
=======
    <DiagnosticId>CP0007</DiagnosticId>
    <Target>T:Microsoft.Build.Tasks.ResolveNativeReference</Target>
    <Left>ref/netstandard2.0/Microsoft.Build.Tasks.Core.dll</Left>
    <Right>ref/net472/Microsoft.Build.Tasks.Core.dll</Right>
  </Suppression>
  <Suppression>
    <DiagnosticId>CP0007</DiagnosticId>
    <Target>T:Microsoft.Build.Tasks.UnregisterAssembly</Target>
    <Left>ref/netstandard2.0/Microsoft.Build.Tasks.Core.dll</Left>
    <Right>ref/net472/Microsoft.Build.Tasks.Core.dll</Right>
  </Suppression>
  <Suppression>
    <DiagnosticId>CP0007</DiagnosticId>
    <Target>T:Microsoft.Build.Tasks.UpdateManifest</Target>
    <Left>ref/netstandard2.0/Microsoft.Build.Tasks.Core.dll</Left>
    <Right>ref/net472/Microsoft.Build.Tasks.Core.dll</Right>
  </Suppression>
  <Suppression>
    <DiagnosticId>CP0007</DiagnosticId>
    <Target>T:Microsoft.Build.Tasks.WinMDExp</Target>
    <Left>ref/netstandard2.0/Microsoft.Build.Tasks.Core.dll</Left>
    <Right>ref/net472/Microsoft.Build.Tasks.Core.dll</Right>
>>>>>>> 0e18be81
  </Suppression>

  <!-- PKV004 for netstandard2.0-supporting TFs that we do not have runtime assemblies for.
       This is intentional, because you can only use MSBuild in the context of a .NET SDK
       (on net7.0, as of MSBuild 17.4) or in the context of Visual Studio (net472), but we
       have previously shipped netstandard2.0 packages, and if you want to support both
       runtime contexts it still makes sense to target that. -->
  <Suppression>
    <DiagnosticId>PKV004</DiagnosticId>
    <Target>.NETCoreApp,Version=v2.0</Target>
  </Suppression>
  <Suppression>
    <DiagnosticId>PKV004</DiagnosticId>
    <Target>.NETFramework,Version=v4.6.1</Target>
  </Suppression>
  <Suppression>
    <DiagnosticId>PKV004</DiagnosticId>
    <Target>.NETFramework,Version=v4.6.2</Target>
  </Suppression>
  <Suppression>
    <DiagnosticId>PKV004</DiagnosticId>
    <Target>.NETFramework,Version=v4.6.3</Target>
  </Suppression>
  <Suppression>
    <DiagnosticId>PKV004</DiagnosticId>
    <Target>.NETStandard,Version=v2.0</Target>
  </Suppression>
  <Suppression>
    <DiagnosticId>PKV004</DiagnosticId>
    <Target>Tizen,Version=v4.0</Target>
  </Suppression>
  <Suppression>
    <DiagnosticId>PKV004</DiagnosticId>
    <Target>UAP,Version=v10.0.15064</Target>
  </Suppression>
  <Suppression>
    <DiagnosticId>PKV004</DiagnosticId>
    <Target>Xamarin.PlayStation3,Version=v0.0</Target>
  </Suppression>
  <Suppression>
    <DiagnosticId>PKV004</DiagnosticId>
    <Target>Xamarin.PlayStation4,Version=v0.0</Target>
  </Suppression>
  <Suppression>
    <DiagnosticId>PKV004</DiagnosticId>
    <Target>Xamarin.PlayStationVita,Version=v0.0</Target>
  </Suppression>
  <Suppression>
    <DiagnosticId>PKV004</DiagnosticId>
    <Target>Xamarin.Xbox360,Version=v0.0</Target>
  </Suppression>
  <Suppression>
    <DiagnosticId>PKV004</DiagnosticId>
    <Target>Xamarin.XboxOne,Version=v0.0</Target>
  </Suppression>
</Suppressions><|MERGE_RESOLUTION|>--- conflicted
+++ resolved
@@ -1,14 +1,8 @@
 ﻿<?xml version="1.0" encoding="utf-8"?>
 <!-- https://learn.microsoft.com/en-us/dotnet/fundamentals/package-validation/diagnostic-ids -->
 <Suppressions xmlns:xsi="http://www.w3.org/2001/XMLSchema-instance" xmlns:xsd="http://www.w3.org/2001/XMLSchema">
-<<<<<<< HEAD
-  <Suppression>
-  <!-- For ease of logging the "not supported on Core" message, this task is a
-         TaskExtension on netstandard/netcore. Since the type is sealed there,
-=======
 <!-- For ease of logging the "not supported on Core" message, these tasks are a
          TaskRequiresFramework on netstandard/netcore. Since the type is sealed there,
->>>>>>> 0e18be81
          that shouldn't cause any implementation problems since no one can derive
          from it and try to call TaskExtension.Log. -->
   <Suppression>
@@ -54,55 +48,6 @@
     <Right>ref/net472/Microsoft.Build.Tasks.Core.dll</Right>
   </Suppression>
   <Suppression>
-<<<<<<< HEAD
-    <DiagnosticId>CP0008</DiagnosticId>
-    <Target>T:Microsoft.Build.Tasks.Deployment.Bootstrapper.BuildMessageSeverity</Target>
-    <Left>ref/net7.0/Microsoft.Build.Tasks.Core.dll</Left>
-    <Right>ref/netstandard2.0/Microsoft.Build.Tasks.Core.dll</Right>
-    <IsBaselineSuppression>true</IsBaselineSuppression>
-  </Suppression>
-  <Suppression>
-    <DiagnosticId>CP0008</DiagnosticId>
-    <Target>T:Microsoft.Build.Tasks.Deployment.Bootstrapper.ComponentsLocation</Target>
-    <Left>ref/net7.0/Microsoft.Build.Tasks.Core.dll</Left>
-    <Right>ref/netstandard2.0/Microsoft.Build.Tasks.Core.dll</Right>
-    <IsBaselineSuppression>true</IsBaselineSuppression>
-  </Suppression>
-  <Suppression>
-    <DiagnosticId>CP0008</DiagnosticId>
-    <Target>T:Microsoft.Build.Tasks.Deployment.ManifestUtilities.AssemblyIdentity.FullNameFlags</Target>
-    <Left>ref/net7.0/Microsoft.Build.Tasks.Core.dll</Left>
-    <Right>ref/netstandard2.0/Microsoft.Build.Tasks.Core.dll</Right>
-    <IsBaselineSuppression>true</IsBaselineSuppression>
-  </Suppression>
-  <Suppression>
-    <DiagnosticId>CP0008</DiagnosticId>
-    <Target>T:Microsoft.Build.Tasks.Deployment.ManifestUtilities.AssemblyReferenceType</Target>
-    <Left>ref/net7.0/Microsoft.Build.Tasks.Core.dll</Left>
-    <Right>ref/netstandard2.0/Microsoft.Build.Tasks.Core.dll</Right>
-    <IsBaselineSuppression>true</IsBaselineSuppression>
-  </Suppression>
-  <Suppression>
-    <DiagnosticId>CP0008</DiagnosticId>
-    <Target>T:Microsoft.Build.Tasks.Deployment.ManifestUtilities.OutputMessageType</Target>
-    <Left>ref/net7.0/Microsoft.Build.Tasks.Core.dll</Left>
-    <Right>ref/netstandard2.0/Microsoft.Build.Tasks.Core.dll</Right>
-    <IsBaselineSuppression>true</IsBaselineSuppression>
-  </Suppression>
-  <Suppression>
-    <DiagnosticId>CP0008</DiagnosticId>
-    <Target>T:Microsoft.Build.Tasks.Deployment.ManifestUtilities.UpdateMode</Target>
-    <Left>ref/net7.0/Microsoft.Build.Tasks.Core.dll</Left>
-    <Right>ref/netstandard2.0/Microsoft.Build.Tasks.Core.dll</Right>
-    <IsBaselineSuppression>true</IsBaselineSuppression>
-  </Suppression>
-  <Suppression>
-    <DiagnosticId>CP0008</DiagnosticId>
-    <Target>T:Microsoft.Build.Tasks.Deployment.ManifestUtilities.UpdateUnit</Target>
-    <Left>ref/net7.0/Microsoft.Build.Tasks.Core.dll</Left>
-    <Right>ref/netstandard2.0/Microsoft.Build.Tasks.Core.dll</Right>
-    <IsBaselineSuppression>true</IsBaselineSuppression>
-=======
     <DiagnosticId>CP0007</DiagnosticId>
     <Target>T:Microsoft.Build.Tasks.ResolveNativeReference</Target>
     <Left>ref/netstandard2.0/Microsoft.Build.Tasks.Core.dll</Left>
@@ -125,7 +70,6 @@
     <Target>T:Microsoft.Build.Tasks.WinMDExp</Target>
     <Left>ref/netstandard2.0/Microsoft.Build.Tasks.Core.dll</Left>
     <Right>ref/net472/Microsoft.Build.Tasks.Core.dll</Right>
->>>>>>> 0e18be81
   </Suppression>
 
   <!-- PKV004 for netstandard2.0-supporting TFs that we do not have runtime assemblies for.
