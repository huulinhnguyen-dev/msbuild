﻿// Licensed to the .NET Foundation under one or more agreements.
// The .NET Foundation licenses this file to you under the MIT license.

using System;
using System.IO;
using System.Text;
using System.Threading;
using Microsoft.Build.Eventing;
using Microsoft.Build.Framework;
using Microsoft.Build.Shared;
using Microsoft.Build.Shared.FileSystem;
using Microsoft.NET.StringTools;

#nullable disable

namespace Microsoft.Build.Tasks
{
    /// <summary>
    /// Appends a list of items to a file. One item per line with carriage returns in-between.
    /// </summary>
    public class WriteLinesToFile : TaskExtension, IIncrementalTask
    {
        // Default encoding taken from System.IO.WriteAllText()
        private static readonly Encoding s_defaultEncoding = new UTF8Encoding(encoderShouldEmitUTF8Identifier: false, throwOnInvalidBytes: true);

        /// <summary>
        /// File to write lines to.
        /// </summary>
        [Required]
        public ITaskItem File { get; set; }

        /// <summary>
        /// Write each item as a line in the file.
        /// </summary>
        public ITaskItem[] Lines { get; set; }

        /// <summary>
        /// If true, overwrite any existing file contents.
        /// </summary>
        public bool Overwrite { get; set; }

        /// <summary>
        /// Encoding to be used.
        /// </summary>
        public string Encoding { get; set; }

        /// <summary>
        /// If true, the target file specified, if it exists, will be read first to compare against
        /// what the task would have written. If identical, the file is not written to disk and the
        /// timestamp will be preserved.
        /// </summary>
        public bool WriteOnlyWhenDifferent { get; set; }

        /// <summary>
        /// If true, use transactional write mode: write to a temp file, rename existing file, rename temp file to target, and delete old file.
        /// Retries renaming if the file is locked.
        /// </summary>
        public bool Transactional { get; set; }

        /// <summary>
        /// Question whether this task is incremental.
        /// </summary>
        /// <remarks>When question is true, then error out if WriteOnlyWhenDifferent would have
        /// written to the file.</remarks>
        public bool FailIfNotIncremental { get; set; }

        [Obsolete]
        public bool CanBeIncremental => WriteOnlyWhenDifferent;

        /// <inheritdoc cref="ITask.Execute" />
        public override bool Execute()
        {
            if (File == null)
            {
                return true; // Nothing to do if no file is specified
            }

<<<<<<< HEAD
            // Prepare the content to write
            StringBuilder buffer = new StringBuilder();
            if (Lines != null)
            {
                foreach (ITaskItem line in Lines)
                {
                    buffer.AppendLine(line.ItemSpec);
                }
            }

            Encoding encoding = s_defaultEncoding;
            if (Encoding != null)
            {
                try
                {
                    encoding = System.Text.Encoding.GetEncoding(Encoding);
=======
            if (File == null)
            {
                return success;
            }

            string filePath = FileUtilities.NormalizePath(File.ItemSpec);

            string contentsAsString = string.Empty;

            if (Lines != null && Lines.Length > 0)
            {
                StringBuilder buffer = new StringBuilder(capacity: Lines.Length * 64);

                foreach (ITaskItem line in Lines)
                {
                    buffer.AppendLine(line.ItemSpec);
>>>>>>> 27c7c81b
                }
                catch (ArgumentException)
                {
                    Log.LogErrorWithCodeFromResources("General.InvalidValue", "Encoding", "WriteLinesToFile");
                    return false;
                }
            }

            string targetFile = File.ItemSpec;
            string contentsAsString = buffer.ToString();
            string directoryPath = Path.GetDirectoryName(FileUtilities.NormalizePath(targetFile));

<<<<<<< HEAD
            try
            {
                // Handle WriteOnlyWhenDifferent check in parent function
                if (WriteOnlyWhenDifferent)
                {
                    if (!Overwrite)
                    {
                        Log.LogMessageFromResources(MessageImportance.Normal, "WriteLinesToFile.UnusedWriteOnlyWhenDifferent", targetFile);
                    }
                    else
                    {
                        // Read existing content only when needed for WriteOnlyWhenDifferent
                        string existingContents = null;
                        if (FileUtilities.FileExistsNoThrow(targetFile))
                        {
                            try
                            {
                                existingContents = FileSystems.Default.ReadFileAllText(targetFile);
                            }
                            catch (IOException)
                            {
                                Log.LogErrorWithCodeFromResources("WriteLinesToFile.ErrorReadingFile", targetFile);
                            }
                        }

                        MSBuildEventSource.Log.WriteLinesToFileUpToDateStart();
                        if (existingContents != null && existingContents.Length == buffer.Length)
                        {
                            if (existingContents.Equals(contentsAsString))
                            {
                                Log.LogMessageFromResources(MessageImportance.Low, "WriteLinesToFile.SkippingUnchangedFile", targetFile);
                                MSBuildEventSource.Log.WriteLinesToFileUpToDateStop(targetFile, true);
                                return !Log.HasLoggedErrors;
                            }
                            else if (FailIfNotIncremental)
                            {
                                Log.LogErrorWithCodeFromResources("WriteLinesToFile.ErrorReadingFile", targetFile);
                                MSBuildEventSource.Log.WriteLinesToFileUpToDateStop(targetFile, true);
                                return false;
                            }
                        }
                        MSBuildEventSource.Log.WriteLinesToFileUpToDateStop(targetFile, false);
                    }
=======
                contentsAsString = buffer.ToString();
            }

            Encoding encoding = s_defaultEncoding;
            if (Encoding != null)
            {
                try
                {
                    encoding = System.Text.Encoding.GetEncoding(Encoding);
                }
                catch (ArgumentException)
                {
                    Log.LogErrorWithCodeFromResources("General.InvalidValue", "Encoding", "WriteLinesToFile");
                    return false;
>>>>>>> 27c7c81b
                }
            }

<<<<<<< HEAD
                if (Transactional)
                {
                    return ExecuteTransactional(targetFile, directoryPath, contentsAsString, encoding);
                }
                else
                {
                    return ExecuteNonTransactional(targetFile, directoryPath, buffer, encoding);
                }
            }
            catch (Exception e) when (ExceptionHandling.IsIoRelatedException(e))
            {
                Log.LogErrorWithCodeFromResources("WriteLinesToFile.ErrorOrWarning", targetFile, e.Message, targetFile);
            }

            return !Log.HasLoggedErrors;
        }

        private bool ExecuteTransactional(string targetFile, string directoryPath, string contentsAsString, Encoding encoding)
        {
            // Implementation inspired by FileUtilities.cs[](https://github.com/microsoft/vs-editor-api/blob/main/src/Editor/Text/Impl/TextModel/FileUtilities.cs)

            if (string.IsNullOrEmpty(targetFile))
            {
                Log.LogErrorWithCodeFromResources("WriteLinesToFile.ErrorOrWarning", targetFile, "Target file path is null or empty.", "");
                return false;
            }

            // Create directory if it doesn't exist
            Directory.CreateDirectory(directoryPath);

            // Use hash for mutex name to avoid excessive string allocation 
            string normalizedTargetPath = targetFile.ToLowerInvariant();
            int stableHash = FowlerNollVo1aHash.ComputeHash32Fast(normalizedTargetPath);
            string tempFileName = $"temp_{stableHash}_{Guid.NewGuid():N}";
            string tempFile = Path.Combine(directoryPath, tempFileName);
            string mutexName = $"MSBuild_WriteLinesToFile_{stableHash}";

            // Retry acquiring mutex up to 5 times with 200ms delay
            const int mutexRetries = 5;
            const int mutexRetryDelayMs = 200;
            bool acquiredMutex = false;

            for (int i = 0; i < mutexRetries && !acquiredMutex; i++)
            {
                using (var mutex = SystemWideMutex.OpenOrCreateMutex(mutexName, mutexRetryDelayMs))
                {
                    if (mutex.HasHandle)
                    {
                        acquiredMutex = true;
                        try
                        {

                            // Prepare content for temp file following Visual Studio editor pattern
                            string tempFileContent;
                            if (Overwrite)
                            {
                                // Overwrite mode: write only new content
                                tempFileContent = contentsAsString;
                            }
                            else
                            {
                                // Append mode: copy existing content first, then append new content
                                if (FileUtilities.FileExistsNoThrow(targetFile))
                                {
                                    try
                                    {
                                        string existingContent = System.IO.File.ReadAllText(targetFile);
                                        tempFileContent = existingContent + contentsAsString;
                                    }
                                    catch (IOException ex)
                                    {
                                        Log.LogErrorWithCodeFromResources("WriteLinesToFile.ErrorReadingFileTransactional", targetFile, ex.Message);
                                        return false;
                                    }
=======
            try
            {
                Directory.CreateDirectory(Path.GetDirectoryName(filePath));

                if (Overwrite)
                {
                    // When WriteOnlyWhenDifferent is set, read the file and if they're the same return.
                    if (WriteOnlyWhenDifferent)
                    {
                        MSBuildEventSource.Log.WriteLinesToFileUpToDateStart();
                        try
                        {
                            if (FileUtilities.FileExistsNoThrow(filePath))
                            {
                                string existingContents = FileSystems.Default.ReadFileAllText(filePath);

                                if (existingContents.Equals(contentsAsString))
                                {
                                    Log.LogMessageFromResources(MessageImportance.Low, "WriteLinesToFile.SkippingUnchangedFile", filePath);
                                    MSBuildEventSource.Log.WriteLinesToFileUpToDateStop(filePath, true);
                                    return true;
                                }
                                else if (FailIfNotIncremental)
                                {
                                    Log.LogErrorWithCodeFromResources("WriteLinesToFile.ErrorReadingFile", filePath);
                                    return false;
>>>>>>> 27c7c81b
                                }
                                else
                                {
                                    tempFileContent = contentsAsString;
                                }
                            }
<<<<<<< HEAD

                            // Write content to temp file (Visual Studio editor pattern: write to new temp file)
                            try
                            {
                                System.IO.File.WriteAllText(tempFile, tempFileContent, encoding);
                            }
                            catch (IOException ex)
                            {
                                Log.LogErrorWithCodeFromResources("WriteLinesToFile.ErrorOrWarning", tempFile, $"Failed to write to temporary file: {ex.Message}", "");
                                return false;
                            }

                            // Attempt to replace target file with temporary file
                            const int maxRetries = 5;
                            int remainingAttempts = maxRetries;
                            while (remainingAttempts-- > 0)
                            {
                                try
                                {
                                    System.IO.File.Replace(tempFile, targetFile, null, true);
                                    return !Log.HasLoggedErrors;
                                }
                                catch (FileNotFoundException)
                                {
                                    System.IO.File.Move(tempFile, targetFile);
                                    return !Log.HasLoggedErrors;
                                }
                                catch (IOException)
                                {
                                    Thread.Sleep(5);
                                }
                            }

                            Log.LogErrorWithCodeFromResources("WriteLinesToFile.ErrorOrWarning", targetFile, $"Failed to replace file after {maxRetries} attempts.", "");
                            return false;
                        }
                        catch (Exception ex)
                        {
                            Log.LogErrorWithCodeFromResources("WriteLinesToFile.ErrorOrWarning", targetFile, $"Unexpected error while processing file: {ex.Message}", "");
                            return false;
                        }
                        finally
                        {
                            // Clean up temporary file if it exists
                            if (FileUtilities.FileExistsNoThrow(tempFile))
                            {
                                try
                                {
                                    System.IO.File.Delete(tempFile);
                                }
                                catch (Exception ex)
                                {
                                    Log.LogErrorWithCodeFromResources("WriteLinesToFile.ErrorDeletingTempFile", tempFile, ex.Message);
                                }
                            }
                        }
                    }
                    else
                    {
                        Thread.Sleep(mutexRetryDelayMs);
=======
                        }
                        catch (IOException)
                        {
                            Log.LogMessageFromResources(MessageImportance.Low, "WriteLinesToFile.ErrorReadingFile", filePath);
                        }
                        MSBuildEventSource.Log.WriteLinesToFileUpToDateStop(filePath, false);
>>>>>>> 27c7c81b
                    }

                    System.IO.File.WriteAllText(filePath, contentsAsString, encoding);
                }
<<<<<<< HEAD
            }

            Log.LogErrorWithCodeFromResources("WriteLinesToFile.ErrorOrWarning", targetFile, $"Failed to acquire mutex after {mutexRetries} attempts.", "");
            return false;
        }

        private bool ExecuteNonTransactional(string targetFile, string directoryPath, StringBuilder buffer, Encoding encoding)
        {
            try
            {
                if (Overwrite)
                {
                    Directory.CreateDirectory(directoryPath);
                    string contentsAsString = buffer.ToString();
                    System.IO.File.WriteAllText(targetFile, contentsAsString, encoding);
                }
                else
                {
                    Directory.CreateDirectory(directoryPath);
                    System.IO.File.AppendAllText(targetFile, buffer.ToString(), encoding);
=======
                else
                {
                    if (WriteOnlyWhenDifferent)
                    {
                        Log.LogMessageFromResources(MessageImportance.Normal, "WriteLinesToFile.UnusedWriteOnlyWhenDifferent", filePath);
                    }

                    System.IO.File.AppendAllText(filePath, contentsAsString, encoding);
>>>>>>> 27c7c81b
                }
            }
            catch (Exception e) when (ExceptionHandling.IsIoRelatedException(e))
            {
<<<<<<< HEAD
                Log.LogErrorWithCodeFromResources("WriteLinesToFile.ErrorOrWarning", File.ItemSpec, e.Message, "");
                return false;
=======
                string lockedFileMessage = LockCheck.GetLockedFileMessage(filePath);
                Log.LogErrorWithCodeFromResources("WriteLinesToFile.ErrorOrWarning", filePath, e.Message, lockedFileMessage);
                success = false;
>>>>>>> 27c7c81b
            }

            return !Log.HasLoggedErrors;
        }
    }
}<|MERGE_RESOLUTION|>--- conflicted
+++ resolved
@@ -75,41 +75,22 @@
                 return true; // Nothing to do if no file is specified
             }
 
-<<<<<<< HEAD
-            // Prepare the content to write
-            StringBuilder buffer = new StringBuilder();
-            if (Lines != null)
-            {
+            if (File == null)
+            {
+                return success;
+            }
+
+            string filePath = FileUtilities.NormalizePath(File.ItemSpec);
+
+            string contentsAsString = string.Empty;
+
+            if (Lines != null && Lines.Length > 0)
+            {
+                StringBuilder buffer = new StringBuilder(capacity: Lines.Length * 64);
+
                 foreach (ITaskItem line in Lines)
                 {
                     buffer.AppendLine(line.ItemSpec);
-                }
-            }
-
-            Encoding encoding = s_defaultEncoding;
-            if (Encoding != null)
-            {
-                try
-                {
-                    encoding = System.Text.Encoding.GetEncoding(Encoding);
-=======
-            if (File == null)
-            {
-                return success;
-            }
-
-            string filePath = FileUtilities.NormalizePath(File.ItemSpec);
-
-            string contentsAsString = string.Empty;
-
-            if (Lines != null && Lines.Length > 0)
-            {
-                StringBuilder buffer = new StringBuilder(capacity: Lines.Length * 64);
-
-                foreach (ITaskItem line in Lines)
-                {
-                    buffer.AppendLine(line.ItemSpec);
->>>>>>> 27c7c81b
                 }
                 catch (ArgumentException)
                 {
@@ -122,7 +103,6 @@
             string contentsAsString = buffer.ToString();
             string directoryPath = Path.GetDirectoryName(FileUtilities.NormalizePath(targetFile));
 
-<<<<<<< HEAD
             try
             {
                 // Handle WriteOnlyWhenDifferent check in parent function
@@ -166,7 +146,6 @@
                         }
                         MSBuildEventSource.Log.WriteLinesToFileUpToDateStop(targetFile, false);
                     }
-=======
                 contentsAsString = buffer.ToString();
             }
 
@@ -181,11 +160,9 @@
                 {
                     Log.LogErrorWithCodeFromResources("General.InvalidValue", "Encoding", "WriteLinesToFile");
                     return false;
->>>>>>> 27c7c81b
-                }
-            }
-
-<<<<<<< HEAD
+                }
+            }
+
                 if (Transactional)
                 {
                     return ExecuteTransactional(targetFile, directoryPath, contentsAsString, encoding);
@@ -260,7 +237,6 @@
                                         Log.LogErrorWithCodeFromResources("WriteLinesToFile.ErrorReadingFileTransactional", targetFile, ex.Message);
                                         return false;
                                     }
-=======
             try
             {
                 Directory.CreateDirectory(Path.GetDirectoryName(filePath));
@@ -287,14 +263,12 @@
                                 {
                                     Log.LogErrorWithCodeFromResources("WriteLinesToFile.ErrorReadingFile", filePath);
                                     return false;
->>>>>>> 27c7c81b
                                 }
                                 else
                                 {
                                     tempFileContent = contentsAsString;
                                 }
                             }
-<<<<<<< HEAD
 
                             // Write content to temp file (Visual Studio editor pattern: write to new temp file)
                             try
@@ -355,19 +329,16 @@
                     else
                     {
                         Thread.Sleep(mutexRetryDelayMs);
-=======
                         }
                         catch (IOException)
                         {
                             Log.LogMessageFromResources(MessageImportance.Low, "WriteLinesToFile.ErrorReadingFile", filePath);
                         }
                         MSBuildEventSource.Log.WriteLinesToFileUpToDateStop(filePath, false);
->>>>>>> 27c7c81b
                     }
 
                     System.IO.File.WriteAllText(filePath, contentsAsString, encoding);
                 }
-<<<<<<< HEAD
             }
 
             Log.LogErrorWithCodeFromResources("WriteLinesToFile.ErrorOrWarning", targetFile, $"Failed to acquire mutex after {mutexRetries} attempts.", "");
@@ -388,7 +359,6 @@
                 {
                     Directory.CreateDirectory(directoryPath);
                     System.IO.File.AppendAllText(targetFile, buffer.ToString(), encoding);
-=======
                 else
                 {
                     if (WriteOnlyWhenDifferent)
@@ -397,19 +367,15 @@
                     }
 
                     System.IO.File.AppendAllText(filePath, contentsAsString, encoding);
->>>>>>> 27c7c81b
                 }
             }
             catch (Exception e) when (ExceptionHandling.IsIoRelatedException(e))
             {
-<<<<<<< HEAD
                 Log.LogErrorWithCodeFromResources("WriteLinesToFile.ErrorOrWarning", File.ItemSpec, e.Message, "");
-                return false;
-=======
                 string lockedFileMessage = LockCheck.GetLockedFileMessage(filePath);
                 Log.LogErrorWithCodeFromResources("WriteLinesToFile.ErrorOrWarning", filePath, e.Message, lockedFileMessage);
                 success = false;
->>>>>>> 27c7c81b
+                return success;
             }
 
             return !Log.HasLoggedErrors;
