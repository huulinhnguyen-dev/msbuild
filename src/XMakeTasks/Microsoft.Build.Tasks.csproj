--- conflicted
+++ resolved
@@ -492,14 +492,7 @@
     <Compile Include="MakeDir.cs">
       <ExcludeFromStyleCop>true</ExcludeFromStyleCop>
     </Compile>
-<<<<<<< HEAD
-    <Compile Include="ManagedCompiler.cs">
-      <ExcludeFromStyleCop>true</ExcludeFromStyleCop>
-    </Compile>
     <Compile Include="ManifestUtil\*.cs" Condition="!$(Configuration.EndsWith('MONO'))">
-=======
-    <Compile Include="ManifestUtil\*.cs">
->>>>>>> ae011d37
       <ExcludeFromStyleCop>true</ExcludeFromStyleCop>
     </Compile>
     <Compile Include="Move.cs" />
@@ -773,17 +766,11 @@
     <!-- Needed by Xaml Task Factory -->
     <Reference Include="System.Xaml" />
     <!-- ==========================================================================================-->
-<<<<<<< HEAD
-    <!-- If TargetRetailBuildFramework is set to true, reference the public key version. Otherwise reference the project. -->
-    <Reference Condition=" '$(TargetRetailBuildFramework)' == 'true' " Include="Microsoft.Build.Framework, Version=14.0.0.0, Culture=neutral, PublicKeyToken=b03f5f7f11d50a3a, processorArchitecture=MSIL" />
-    <ProjectReference Condition=" '$(TargetRetailBuildFramework)' != 'true' " Include="..\Framework\Microsoft.Build.Framework.csproj">
-=======
     <ProjectReference Include="..\Utilities\Microsoft.Build.Utilities.csproj">
       <Project>{828566EE-6F6A-4EF4-98B0-513F7DF9C628}</Project>
       <Name>Microsoft.Build.Utilities</Name>
     </ProjectReference>
     <ProjectReference Include="..\Framework\Microsoft.Build.Framework.csproj">
->>>>>>> ae011d37
       <Project>{571F09DB-A81A-4444-945C-6F7B530054CD}</Project>
       <Name>Microsoft.Build.Framework</Name>
     </ProjectReference>
