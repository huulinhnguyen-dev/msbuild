--- conflicted
+++ resolved
@@ -287,13 +287,10 @@
             }
         }
 
-<<<<<<< HEAD
-        [Test]
-=======
         /// <summary>
         /// Tests that Exec still executes properly when there's a non-ansi character in the command
         /// </summary>
-        [TestMethod]
+        [Test]
         public void ExecTaskUnicodeCharacterInCommand()
         {
             string nonAnsiCharacters = "创建";
@@ -316,8 +313,7 @@
             }
         }
 
-        [TestMethod]
->>>>>>> 592ffe3a
+        [Test]
         public void InvalidUncDirectorySet()
         {
             Exec exec = PrepareExec("echo [%cd%]");
