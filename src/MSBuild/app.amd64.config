--- conflicted
+++ resolved
@@ -1,4 +1,4 @@
-﻿<?xml version="1.0" encoding="utf-8"?>
+<?xml version="1.0" encoding="utf-8"?>
   <configuration>
     <configSections>
       <section name="msbuildToolsets" type="Microsoft.Build.Evaluation.ToolsetConfigurationSection, Microsoft.Build, Version=15.1.0.0, Culture=neutral, PublicKeyToken=b03f5f7f11d50a3a" />
@@ -49,11 +49,7 @@
 
         <dependentAssembly>
           <assemblyIdentity name="Microsoft.IO.Redist" culture="neutral" publicKeyToken="cc7b13ffcd2ddd51" />
-<<<<<<< HEAD
-          <bindingRedirect oldVersion="0.0.0.0-99.9.9.9" newVersion="6.0.0.1" />
-=======
           <bindingRedirect oldVersion="0.0.0.0-6.0.0.1" newVersion="6.0.0.1" />
->>>>>>> 89b58924
           <codeBase version="6.0.0.1" href="..\Microsoft.IO.Redist.dll"/>
         </dependentAssembly>
 
