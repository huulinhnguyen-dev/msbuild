--- conflicted
+++ resolved
@@ -1557,13 +1557,8 @@
         <note />
       </trans-unit>
       <trans-unit id="MissingFeatureAvailabilityError">
-<<<<<<< HEAD
-        <source>MSBUILD : error MSB1067: Must provide a feature name for the featureavailability switch.</source>
-        <target state="translated">MSBUILD : error MSB1067: è necessario fornire un nome funzionalità per il passaggio a disponibilità di funzionalità.</target>
-=======
         <source>MSBUILD : error MSB1067: Must provide a feature name for the featureAvailability switch.</source>
         <target state="translated">MSBUILD : error MSB1067: È necessario fornire un nome di funzionalità per l’opzione featureAvailability.</target>
->>>>>>> f7f4b086
         <note>
       {StrBegin="MSBUILD : error MSB1067: "}UE: This happens if the user does something like "msbuild.exe -featureAvailability". The user must pass in an actual feature name
       following the switch, as in "msbuild.exe -featureAvailability:blah".
