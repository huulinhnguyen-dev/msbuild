﻿// Licensed to the .NET Foundation under one or more agreements.
// The .NET Foundation licenses this file to you under the MIT license.

using System;
using System.Collections.Concurrent;
using System.Collections.Generic;
using System.Diagnostics;
using System.Linq;
using Microsoft.Build.BackEnd;
using Microsoft.Build.BackEnd.Logging;
using Microsoft.Build.BuildCheck.Infrastructure;
using Microsoft.Build.Construction;
using Microsoft.Build.Experimental.BuildCheck.Acquisition;
using Microsoft.Build.Experimental.BuildCheck.Checks;
using Microsoft.Build.Framework;
using Microsoft.Build.Shared;

namespace Microsoft.Build.Experimental.BuildCheck.Infrastructure;

internal delegate Check CheckFactory();
internal delegate CheckWrapper CheckWrapperFactory(ConfigurationContext configurationContext);

/// <summary>
/// The central manager for the BuildCheck - this is the integration point with MSBuild infrastructure.
/// </summary>
internal sealed class BuildCheckManagerProvider : IBuildCheckManagerProvider
{
    private IBuildCheckManager? _instance;

    public IBuildCheckManager Instance => _instance ?? new NullBuildCheckManager();

    public IBuildEngineDataRouter BuildEngineDataRouter => (IBuildEngineDataRouter)Instance;

    internal static IBuildComponent CreateComponent(BuildComponentType type)
    {
        ErrorUtilities.VerifyThrow(type == BuildComponentType.BuildCheckManagerProvider, "Cannot create components of type {0}", type);
        return new BuildCheckManagerProvider();
    }

    public void InitializeComponent(IBuildComponentHost host)
    {
        ErrorUtilities.VerifyThrow(host != null, "BuildComponentHost was null");

        if (_instance == null)
        {
            if (host!.BuildParameters.IsBuildCheckEnabled)
            {
                _instance = new BuildCheckManager();
            }
            else
            {
                _instance = new NullBuildCheckManager();
            }
        }
    }

    public void ShutdownComponent()
    {
        _instance?.Shutdown();
        _instance = null;
    }

    internal sealed class BuildCheckManager : IBuildCheckManager, IBuildEngineDataRouter, IResultReporter
    {
        private readonly TracingReporter _tracingReporter = new TracingReporter();
        private readonly IConfigurationProvider _configurationProvider = new ConfigurationProvider();
        private readonly BuildCheckCentralContext _buildCheckCentralContext;
        private readonly List<CheckFactoryContext> _checkRegistry;
        private readonly bool[] _enabledDataSources = new bool[(int)BuildCheckDataSource.ValuesCount];
        private readonly BuildEventsProcessor _buildEventsProcessor;
        private readonly IBuildCheckAcquisitionModule _acquisitionModule;

        internal BuildCheckManager()
        {
            _checkRegistry = new List<CheckFactoryContext>();
            _acquisitionModule = new BuildCheckAcquisitionModule();
            _buildCheckCentralContext = new(_configurationProvider, RemoveChecksAfterExecutedActions);
            _buildEventsProcessor = new(_buildCheckCentralContext);
        }

        private bool IsInProcNode => _enabledDataSources[(int)BuildCheckDataSource.EventArgs] &&
                                     _enabledDataSources[(int)BuildCheckDataSource.BuildExecution];

        /// <summary>
        /// Notifies the manager that the data source will be used -
        ///   so it should register the built-in checks for the source if it hasn't been done yet.
        /// </summary>
        /// <param name="buildCheckDataSource"></param>
        public void SetDataSource(BuildCheckDataSource buildCheckDataSource)
        {
            Stopwatch stopwatch = Stopwatch.StartNew();
            if (!_enabledDataSources[(int)buildCheckDataSource])
            {
                _enabledDataSources[(int)buildCheckDataSource] = true;
                RegisterBuiltInChecks(buildCheckDataSource);
            }
            stopwatch.Stop();
            _tracingReporter.AddSetDataSourceStats(stopwatch.Elapsed);
        }

        public void ProcessCheckAcquisition(
            CheckAcquisitionData acquisitionData,
            ICheckContext checkContext)
        {
            Stopwatch stopwatch = Stopwatch.StartNew();
            if (IsInProcNode)
            {
                var checksFactories = _acquisitionModule.CreateCheckFactories(acquisitionData, checkContext);
                if (checksFactories.Count != 0)
                {
                    RegisterCustomCheck(acquisitionData.ProjectPath, BuildCheckDataSource.EventArgs, checksFactories, checkContext);
                }
                else
                {
                    checkContext.DispatchAsComment(MessageImportance.Normal, "CustomCheckFailedAcquisition", acquisitionData.AssemblyPath);
                }
            }
            else
            {
                BuildCheckAcquisitionEventArgs eventArgs = acquisitionData.ToBuildEventArgs();
                eventArgs.BuildEventContext = checkContext.BuildEventContext!;

                checkContext.DispatchBuildEvent(eventArgs);
            }

            stopwatch.Stop();
            _tracingReporter.AddAcquisitionStats(stopwatch.Elapsed);
        }

        private static T Construct<T>() where T : new() => new();

        /// <summary>
        /// The builtin check factory definition
        /// </summary>
        /// <param name="RuleIds">The rule ids that the check is able to emit.</param>
        /// <param name="DefaultEnablement">Is it enabled by default?</param>
        /// <param name="Factory">Factory method to create the check.</param>
        internal readonly record struct BuiltInCheckFactory(
            string[] RuleIds,
            bool DefaultEnablement,
            CheckFactory Factory);

        private static readonly BuiltInCheckFactory[][] s_builtInFactoriesPerDataSource =
        [

            // BuildCheckDataSource.EventArgs
            [
                new BuiltInCheckFactory([SharedOutputPathCheck.SupportedRule.Id], SharedOutputPathCheck.SupportedRule.DefaultConfiguration.IsEnabled ?? false, Construct<SharedOutputPathCheck>),
                new BuiltInCheckFactory([PreferProjectReferenceCheck.SupportedRule.Id], PreferProjectReferenceCheck.SupportedRule.DefaultConfiguration.IsEnabled ?? false, Construct<PreferProjectReferenceCheck>),
                new BuiltInCheckFactory([CopyAlwaysCheck.SupportedRule.Id], CopyAlwaysCheck.SupportedRule.DefaultConfiguration.IsEnabled ?? false, Construct<CopyAlwaysCheck>),
                new BuiltInCheckFactory([DoubleWritesCheck.SupportedRule.Id], DoubleWritesCheck.SupportedRule.DefaultConfiguration.IsEnabled ?? false, Construct<DoubleWritesCheck>),
                new BuiltInCheckFactory([NoEnvironmentVariablePropertyCheck.SupportedRule.Id], NoEnvironmentVariablePropertyCheck.SupportedRule.DefaultConfiguration.IsEnabled ?? false, Construct<NoEnvironmentVariablePropertyCheck>),
                new BuiltInCheckFactory([EmbeddedResourceCheck.SupportedRule.Id], EmbeddedResourceCheck.SupportedRule.DefaultConfiguration.IsEnabled ?? false, Construct<EmbeddedResourceCheck>),
                new BuiltInCheckFactory([TargetFrameworkConfusionCheck.SupportedRule.Id], TargetFrameworkConfusionCheck.SupportedRule.DefaultConfiguration.IsEnabled ?? false, Construct<TargetFrameworkConfusionCheck>),
<<<<<<< HEAD
                new BuiltInCheckFactory([TargetFrameworkUnexpectedCheck.SupportedRule.Id], TargetFrameworkUnexpectedCheck.SupportedRule.DefaultConfiguration.IsEnabled ?? false, Construct<TargetFrameworkUnexpectedCheck>),
=======
                new BuiltInCheckFactory([UntrustedLocationCheck.SupportedRule.Id], UntrustedLocationCheck.SupportedRule.DefaultConfiguration.IsEnabled ?? false, Construct<UntrustedLocationCheck>),
>>>>>>> 1544571e
            ],

            // BuildCheckDataSource.Execution
            [
                new BuiltInCheckFactory(PropertiesUsageCheck.SupportedRulesList.Select(r => r.Id).ToArray(),
                    PropertiesUsageCheck.SupportedRulesList.Any(r => r.DefaultConfiguration.IsEnabled ?? false),
                    Construct<PropertiesUsageCheck>)
            ]
        ];

        /// <summary>
        /// For tests only. TODO: Remove when check acquisition is done.
        /// </summary>
        internal static BuiltInCheckFactory[][]? s_testFactoriesPerDataSource;

        private void RegisterBuiltInChecks(BuildCheckDataSource buildCheckDataSource)
        {
            _checkRegistry.AddRange(
                s_builtInFactoriesPerDataSource[(int)buildCheckDataSource]
                    .Select(v => new CheckFactoryContext(v.Factory, v.RuleIds, v.DefaultEnablement)));

            if (s_testFactoriesPerDataSource is not null)
            {
                _checkRegistry.AddRange(
                    s_testFactoriesPerDataSource[(int)buildCheckDataSource]
                        .Select(v => new CheckFactoryContext(v.Factory, v.RuleIds, v.DefaultEnablement)));
            }
        }

        /// <summary>
        /// To be used by acquisition module
        /// Registers the custom check, the construction of check is needed during registration.
        /// </summary>
        /// <param name="projectPath">The project path is used for the correct .editorconfig resolution.</param>
        /// <param name="buildCheckDataSource">Represents different data sources used in build check operations.</param>
        /// <param name="factories">A collection of build check factories for rules instantiation.</param>
        /// <param name="checkContext">The logging context of the build event.</param>
        internal void RegisterCustomCheck(
            string projectPath,
            BuildCheckDataSource buildCheckDataSource,
            IEnumerable<CheckFactory> factories,
            ICheckContext checkContext)
        {
            if (_enabledDataSources[(int)buildCheckDataSource])
            {
                List<CheckFactoryContext> invalidChecksToRemove = new();
                foreach (var factory in factories)
                {
                    var instance = factory();
                    if (instance != null && instance.SupportedRules.Any())
                    {
                        var checkFactoryContext = new CheckFactoryContext(
                            factory,
                            instance.SupportedRules.Select(r => r.Id).ToArray(),
                            instance.SupportedRules.Any(r => r.DefaultConfiguration.IsEnabled == true));

                        if (checkFactoryContext != null)
                        {
                            _checkRegistry.Add(checkFactoryContext);
                            try
                            {
                                SetupSingleCheck(checkFactoryContext, projectPath);
                                checkContext.DispatchAsComment(MessageImportance.Normal, "CustomCheckSuccessfulAcquisition", instance.FriendlyName);
                            }
                            catch (BuildCheckConfigurationException e)
                            {
                                checkContext.DispatchAsWarningFromText(
                                    null,
                                    null,
                                    null,
                                    new BuildEventFileInfo(projectPath),
                                    e.Message);
                                invalidChecksToRemove.Add(checkFactoryContext);
                            }
                        }
                    }
                    RemoveInvalidChecks(invalidChecksToRemove, checkContext);
                }
            }
        }

        private void SetupSingleCheck(CheckFactoryContext checkFactoryContext, string projectFullPath)
        {
            // For custom checks - it should run only on projects where referenced
            // (otherwise error out - https://github.com/orgs/dotnet/projects/373/views/1?pane=issue&itemId=57849480)
            // on others it should work similarly as disabling them.
            // Disabled check should not only post-filter results - it shouldn't even see the data
            CheckWrapper wrapper;
            CheckConfigurationEffective[] configurations;
            if (checkFactoryContext.MaterializedCheck == null)
            {
                CheckConfiguration[] userEditorConfigs =
                    _configurationProvider.GetUserConfigurations(projectFullPath, checkFactoryContext.RuleIds);

                if (userEditorConfigs.All(c => !(c.IsEnabled ?? checkFactoryContext.IsEnabledByDefault)))
                {
                    // the check was not yet instantiated nor mounted - so nothing to do here now.
                    return;
                }

                CustomConfigurationData[] customConfigData =
                    _configurationProvider.GetCustomConfigurations(projectFullPath, checkFactoryContext.RuleIds);

                Check uninitializedCheck = checkFactoryContext.Factory();
                configurations = _configurationProvider.GetMergedConfigurations(userEditorConfigs, uninitializedCheck);

                ConfigurationContext configurationContext = ConfigurationContext.FromDataEnumeration(customConfigData, configurations);

                wrapper = checkFactoryContext.Initialize(uninitializedCheck, this, configurationContext);
                checkFactoryContext.MaterializedCheck = wrapper;
                Check check = wrapper.Check;

                // This is to facilitate possible perf improvement for custom checks - as we might want to
                //  avoid loading the assembly and type just to check if it's supported.
                // If we expose a way to declare the enablement status and rule ids during registration (e.g. via
                //  optional arguments of the intrinsic property function) - we can then avoid loading it.
                // But once loaded - we should verify that the declared enablement status and rule ids match the actual ones.
                if (
                    check.SupportedRules.Count != checkFactoryContext.RuleIds.Length
                    ||
                    !check.SupportedRules.Select(r => r.Id)
                        .SequenceEqual(checkFactoryContext.RuleIds, StringComparer.CurrentCultureIgnoreCase)
                )
                {
                    throw new BuildCheckConfigurationException(
                        $"The check '{check.FriendlyName}' exposes rules '{check.SupportedRules.Select(r => r.Id).ToCsvString()}', but different rules were declared during registration: '{checkFactoryContext.RuleIds.ToCsvString()}'");
                }

                // technically all checks rules could be disabled, but that would mean
                // that the provided 'IsEnabledByDefault' value wasn't correct - the only
                // price to be paid in that case is slight performance cost.

                // Create the wrapper and register to central context
                wrapper.StartNewProject(projectFullPath, configurations, userEditorConfigs);
                var wrappedContext = new CheckRegistrationContext(wrapper, _buildCheckCentralContext);
                try
                {
                    check.RegisterActions(wrappedContext);
                }
                catch (Exception e)
                {
                    string message = $"The check '{check.FriendlyName}' failed to register actions with the following message: '{e.Message}'";
                    throw new BuildCheckConfigurationException(message, e);
                }
            }
            else
            {
                wrapper = checkFactoryContext.MaterializedCheck;

                CheckConfiguration[] userEditorConfigs =
                    _configurationProvider.GetUserConfigurations(projectFullPath, checkFactoryContext.RuleIds);
                configurations = _configurationProvider.GetMergedConfigurations(userEditorConfigs, wrapper.Check);

                _configurationProvider.CheckCustomConfigurationDataValidity(projectFullPath,
                    checkFactoryContext.RuleIds[0]);

                // Update the wrapper
                wrapper.StartNewProject(projectFullPath, configurations, userEditorConfigs);
            }
        }

        private void SetupChecksForNewProject(string projectFullPath, ICheckContext checkContext)
        {
            // Only add checks here
            // On an execution node - we might remove and dispose the checks once project is done

            // If it's already constructed - just control the custom settings do not differ
            Stopwatch stopwatch = Stopwatch.StartNew();
            List<CheckFactoryContext> invalidChecksToRemove = new();
            foreach (CheckFactoryContext checkFactoryContext in _checkRegistry)
            {
                try
                {
                    SetupSingleCheck(checkFactoryContext, projectFullPath);
                }
                catch (BuildCheckConfigurationException e)
                {
                    checkContext.DispatchAsWarningFromText(
                        null,
                        null,
                        null,
                        new BuildEventFileInfo(projectFullPath),
                        e.Message);
                    invalidChecksToRemove.Add(checkFactoryContext);
                }
            }

            RemoveInvalidChecks(invalidChecksToRemove, checkContext);

            stopwatch.Stop();
            _tracingReporter.AddNewProjectStats(stopwatch.Elapsed);
        }

        private void RemoveInvalidChecks(List<CheckFactoryContext> checksToRemove, ICheckContext checkContext)
        {
            foreach (var checkToRemove in checksToRemove)
            {
                checkContext.DispatchAsCommentFromText(MessageImportance.High, $"Dismounting check '{checkToRemove.FriendlyName}'");
                RemoveCheck(checkToRemove);
            }
        }

        public void RemoveChecksAfterExecutedActions(List<CheckWrapper>? checksToRemove, ICheckContext checkContext)
        {
            if (checksToRemove is not null)
            {
                foreach (CheckWrapper check in checksToRemove)
                {
                    var checkFactory = _checkRegistry.Find(c => c.MaterializedCheck == check);
                    if (checkFactory is not null)
                    {
                        checkContext.DispatchAsCommentFromText(MessageImportance.High, $"Dismounting check '{check.Check.FriendlyName}'. The check has thrown an unhandled exception while executing registered actions.");
                        RemoveCheck(checkFactory);
                    }
                }
            }

            foreach (var throttledCheck in _checkRegistry.FindAll(c => c.MaterializedCheck?.IsThrottled ?? false))
            {
                checkContext.DispatchAsCommentFromText(MessageImportance.Normal, $"Dismounting check '{throttledCheck.FriendlyName}'. The check has exceeded the maximum number of results allowed. Any additional results will not be displayed.");
                RemoveCheck(throttledCheck);
            }
        }

        private void RemoveCheck(CheckFactoryContext checkToRemove)
        {
            _checkRegistry.Remove(checkToRemove);

            if (checkToRemove.MaterializedCheck is not null)
            {
                _buildCheckCentralContext.DeregisterCheck(checkToRemove.MaterializedCheck);
                _ruleTelemetryData.AddRange(checkToRemove.MaterializedCheck.GetRuleTelemetryData());
                checkToRemove.MaterializedCheck.Check.Dispose();
            }
        }

        public void ProcessEvaluationFinishedEventArgs(
            ICheckContext checkContext,
            ProjectEvaluationFinishedEventArgs evaluationFinishedEventArgs)
        {
            Dictionary<string, string>? propertiesLookup = null;

            // The FileClassifier is normally initialized by executing build requests.
            // However, if we are running in a main node that has no execution nodes - we need to initialize it here (from events).
            if (!IsInProcNode)
            {
                propertiesLookup =
                    BuildEventsProcessor.ExtractEvaluatedPropertiesLookup(evaluationFinishedEventArgs);
                Func<string, string?> getPropertyValue = p =>
                    propertiesLookup.TryGetValue(p, out string? value) ? value : null;

                FileClassifier.Shared.RegisterFrameworkLocations(getPropertyValue);
                FileClassifier.Shared.RegisterKnownImmutableLocations(getPropertyValue);
            }

            // run it here to avoid the missed imports that can be reported before the checks registration
            if (_deferredProjectEvalIdToImportedProjects.TryGetValue(checkContext.BuildEventContext.EvaluationId, out HashSet<string>? importedProjects))
            {
                if (importedProjects != null && TryGetProjectFullPath(checkContext.BuildEventContext, out string projectPath))
                {
                    foreach (string importedProject in importedProjects)
                    {
                        _buildEventsProcessor.ProcessProjectImportedEventArgs(checkContext, projectPath,
                            importedProject);
                    }
                }
            }

            _buildEventsProcessor
                .ProcessEvaluationFinishedEventArgs(checkContext, evaluationFinishedEventArgs, propertiesLookup);
        }

        public void ProcessEnvironmentVariableReadEventArgs(ICheckContext checkContext, EnvironmentVariableReadEventArgs projectEvaluationEventArgs)
        {
            if (projectEvaluationEventArgs is EnvironmentVariableReadEventArgs evr)
            {
                if (TryGetProjectFullPath(checkContext.BuildEventContext, out string projectPath))
                {
                    _buildEventsProcessor.ProcessEnvironmentVariableReadEventArgs(
                        checkContext,
                        projectPath,
                        evr.EnvironmentVariableName,
                        evr.Message ?? string.Empty,
                        ElementLocation.Create(evr.File, evr.LineNumber, evr.ColumnNumber));
                }
            }
        }

        public void ProcessProjectImportedEventArgs(ICheckContext checkContext, ProjectImportedEventArgs projectImportedEventArgs)
        {
            if (string.IsNullOrEmpty(projectImportedEventArgs.ImportedProjectFile))
            {
                return;
            }

            PropagateImport(checkContext.BuildEventContext.EvaluationId, projectImportedEventArgs.ProjectFile, projectImportedEventArgs.ImportedProjectFile);
        }

        public void ProcessTaskStartedEventArgs(
            ICheckContext checkContext,
            TaskStartedEventArgs taskStartedEventArgs)
            => _buildEventsProcessor
                .ProcessTaskStartedEventArgs(checkContext, taskStartedEventArgs);

        public void ProcessBuildFinished(ICheckContext checkContext)
            => _buildEventsProcessor.ProcessBuildDone(checkContext);

        public void ProcessTaskFinishedEventArgs(
            ICheckContext checkContext,
            TaskFinishedEventArgs taskFinishedEventArgs)
            => _buildEventsProcessor
                .ProcessTaskFinishedEventArgs(checkContext, taskFinishedEventArgs);

        public void ProcessTaskParameterEventArgs(
            ICheckContext checkContext,
            TaskParameterEventArgs taskParameterEventArgs)
            => _buildEventsProcessor
                .ProcessTaskParameterEventArgs(checkContext, taskParameterEventArgs);

        private readonly List<BuildCheckRuleTelemetryData> _ruleTelemetryData = [];

        public BuildCheckTracingData CreateCheckTracingStats()
        {
            foreach (CheckFactoryContext checkFactoryContext in _checkRegistry)
            {
                if (checkFactoryContext.MaterializedCheck != null)
                {
                    _ruleTelemetryData.AddRange(checkFactoryContext.MaterializedCheck.GetRuleTelemetryData());
                }
            }

            return new BuildCheckTracingData(_ruleTelemetryData, _tracingReporter.GetInfrastructureTracingStats());
        }

        public void FinalizeProcessing(LoggingContext loggingContext)
        {
            if (IsInProcNode)
            {
                // We do not want to send tracing stats from in-proc node
                return;
            }

            var checkEventStats = CreateCheckTracingStats();

            BuildCheckTracingEventArgs checkEventArg =
                new(checkEventStats) { BuildEventContext = loggingContext.BuildEventContext };
            loggingContext.LogBuildEvent(checkEventArg);
        }

        private readonly ConcurrentDictionary<int, string> _projectsByInstanceId = new();
        private readonly ConcurrentDictionary<int, string> _projectsByEvaluationId = new();
        // We are receiving project imported data only from the logger events - hence always in a single threaded context
        //  (https://github.com/dotnet/msbuild/blob/main/documentation/wiki/Logging-Internals.md)
        private readonly Dictionary<int, HashSet<string>> _deferredProjectEvalIdToImportedProjects = new();

        /// <summary>
        /// This method fetches the project full path from the context id.
        /// This is needed because the full path is needed for configuration and later for fetching configured checks
        ///  (future version might optimize by using the ProjectContextId directly for fetching the checks).
        /// </summary>
        /// <param name="buildEventContext"></param>
        /// <param name="projectFullPath"></param>
        /// <returns></returns>
        private bool TryGetProjectFullPath(BuildEventContext buildEventContext, out string projectFullPath)
        {
            if (buildEventContext.EvaluationId >= 0)
            {
                if (_projectsByEvaluationId.TryGetValue(buildEventContext.EvaluationId, out string? val))
                {
                    projectFullPath = val;
                    return true;
                }
            }
            else if (buildEventContext.ProjectInstanceId >= 0)
            {
                if (_projectsByInstanceId.TryGetValue(buildEventContext.ProjectInstanceId, out string? val))
                {
                    projectFullPath = val;
                    return true;
                }
            }
            else if (_projectsByInstanceId.Count == 1)
            {
                projectFullPath = _projectsByInstanceId.FirstOrDefault().Value;
                // This is for a rare possibility of a race where other thread removed the item (between the if check and fetch here).
                // We currently do not support multiple projects in parallel in a single node anyway.
                if (!string.IsNullOrEmpty(projectFullPath))
                {
                    return true;
                }
            }
            else if (_projectsByEvaluationId.Count == 1)
            {
                projectFullPath = _projectsByEvaluationId.FirstOrDefault().Value;
                if (!string.IsNullOrEmpty(projectFullPath))
                {
                    return true;
                }
            }

            projectFullPath = string.Empty;
            return false;
        }

        public void ProjectFirstEncountered(
            BuildCheckDataSource buildCheckDataSource,
            ICheckContext checkContext,
            string projectFullPath)
        {
            if (buildCheckDataSource == BuildCheckDataSource.EventArgs && IsInProcNode)
            {
                // Skipping this event - as it was already handled by the in-proc node.
                // This is because in-proc node has the BuildEventArgs source and check source
                //  both in a single manager. The project started is first encountered by the execution before the EventArg is sent
                return;
            }

            SetupChecksForNewProject(projectFullPath, checkContext);
        }

        public void ProcessProjectEvaluationStarted(ICheckContext checkContext, string projectFullPath)
            => ProcessProjectEvaluationStarted(BuildCheckDataSource.BuildExecution, checkContext, projectFullPath);

        public void ProcessProjectEvaluationStarted(
            BuildCheckDataSource buildCheckDataSource,
            ICheckContext checkContext,
            string projectFullPath)
        {
            _projectsByEvaluationId[checkContext.BuildEventContext.EvaluationId] = projectFullPath;
            // We are receiving project imported data only from the logger events
            if (buildCheckDataSource == BuildCheckDataSource.EventArgs &&
                !_deferredProjectEvalIdToImportedProjects.ContainsKey(checkContext.BuildEventContext.EvaluationId))
            {
                _deferredProjectEvalIdToImportedProjects.Add(checkContext.BuildEventContext.EvaluationId,
                    [projectFullPath]);
            }
        }

        /*
         *
         * Following methods are for future use (should we decide to approach in-execution check)
         *
         */

        public void EndProjectEvaluation(BuildEventContext buildEventContext)
        {
        }

        public void StartProjectRequest(ICheckContext checkContext, string projectFullPath)
        {
            BuildEventContext buildEventContext = checkContext.BuildEventContext;

            // There can be multiple ProjectStarted-ProjectFinished per single configuration project build (each request for different target)
            _projectsByInstanceId[buildEventContext.ProjectInstanceId] = projectFullPath;

            if (_deferredEvalDiagnostics.TryGetValue(buildEventContext.EvaluationId, out var list))
            {
                foreach (BuildEventArgs deferredArgs in list)
                {
                    deferredArgs.BuildEventContext = deferredArgs.BuildEventContext!.WithInstanceIdAndContextId(buildEventContext);
                    checkContext.DispatchBuildEvent(deferredArgs);
                }
                list.Clear();
                _deferredEvalDiagnostics.Remove(buildEventContext.EvaluationId);
            }
        }

        private readonly Dictionary<int, List<BuildEventArgs>> _deferredEvalDiagnostics = new();

        /// <summary>
        /// Registers the logic import by a project file.
        /// </summary>
        /// <param name="evaluationId">The evaluation id is associated with the root project path.</param>
        /// <param name="importingProjectFile">The path of the project file that is importing a new project.</param>
        /// <param name="importedFile">The path of the imported project file.</param>
        private void PropagateImport(int evaluationId, string importingProjectFile, string importedFile)
        {
            if (_deferredProjectEvalIdToImportedProjects.TryGetValue(evaluationId,
                    out HashSet<string>? importedProjects))
            {
                importedProjects.Add(importedFile);
            }
        }

        void IResultReporter.ReportResult(BuildEventArgs eventArgs, ICheckContext checkContext)
        {
            // If we do not need to decide on promotability/demotability of warnings or we are ready to decide on those
            //  - we can just dispatch the event.
            if (
                // no context - we cannot defer as we'd need eval id to queue it
                eventArgs.BuildEventContext == null ||
                // no eval id - we cannot defer as we'd need eval id to queue it
                eventArgs.BuildEventContext.EvaluationId == BuildEventContext.InvalidEvaluationId ||
                // instance id known - no need to defer
                eventArgs.BuildEventContext.ProjectInstanceId != BuildEventContext.InvalidProjectInstanceId ||
                // it's not a warning - no need to defer
                eventArgs is not BuildWarningEventArgs)
            {
                checkContext.DispatchBuildEvent(eventArgs);
                return;
            }

            // This is evaluation - so we need to defer it until we know the instance id and context id

            if (!_deferredEvalDiagnostics.TryGetValue(eventArgs.BuildEventContext.EvaluationId, out var list))
            {
                list = [];
                _deferredEvalDiagnostics[eventArgs.BuildEventContext.EvaluationId] = list;
            }

            list.Add(eventArgs);
        }

        public void EndProjectRequest(
            ICheckContext checkContext,
            string projectFullPath)
        {
            _buildEventsProcessor.ProcessProjectDone(checkContext, projectFullPath);
        }

        public void ProcessPropertyRead(PropertyReadInfo propertyReadInfo, CheckLoggingContext checkContext)
        {
            if (!_buildCheckCentralContext.HasPropertyReadActions)
            {
                return;
            }

            if (TryGetProjectFullPath(checkContext.BuildEventContext, out string projectFullPath))
            {
                PropertyReadData propertyReadData = new(
                    projectFullPath,
                    checkContext.BuildEventContext.ProjectInstanceId,
                    propertyReadInfo);
                _buildEventsProcessor.ProcessPropertyRead(propertyReadData, checkContext);
            }
        }

        public void ProcessPropertyWrite(PropertyWriteInfo propertyWriteInfo, CheckLoggingContext checkContext)
        {
            if (!_buildCheckCentralContext.HasPropertyWriteActions)
            {
                return;
            }

            if (TryGetProjectFullPath(checkContext.BuildEventContext, out string projectFullPath))
            {
                PropertyWriteData propertyWriteData = new(
                    projectFullPath,
                    checkContext.BuildEventContext.ProjectInstanceId,
                    propertyWriteInfo);
                _buildEventsProcessor.ProcessPropertyWrite(propertyWriteData, checkContext);
            }
        }

        public void Shutdown()
        { /* Too late here for any communication to the main node or for logging anything */ }

        private class CheckFactoryContext(
            CheckFactory factory,
            string[] ruleIds,
            bool isEnabledByDefault)
        {
            public Check Factory()
            {
                Check ba = factory();
                return ba;
            }

            public CheckWrapper Initialize(Check ba, IResultReporter resultReporter, ConfigurationContext configContext)
            {
                try
                {
                    ba.Initialize(configContext);
                }
                catch (BuildCheckConfigurationException)
                {
                    throw;
                }
                catch (Exception e)
                {
                    throw new BuildCheckConfigurationException(
                        $"The Check '{ba.FriendlyName}' failed to initialize: {e.Message}", e);
                }
                return new CheckWrapper(ba, resultReporter);
            }

            public CheckWrapper? MaterializedCheck { get; set; }

            public string[] RuleIds { get; init; } = ruleIds;

            public bool IsEnabledByDefault { get; init; } = isEnabledByDefault;

            public string FriendlyName => MaterializedCheck?.Check.FriendlyName ?? factory().FriendlyName;
        }
    }
}

internal interface IResultReporter
{
    void ReportResult(BuildEventArgs result, ICheckContext checkContext);
}<|MERGE_RESOLUTION|>--- conflicted
+++ resolved
@@ -152,11 +152,8 @@
                 new BuiltInCheckFactory([NoEnvironmentVariablePropertyCheck.SupportedRule.Id], NoEnvironmentVariablePropertyCheck.SupportedRule.DefaultConfiguration.IsEnabled ?? false, Construct<NoEnvironmentVariablePropertyCheck>),
                 new BuiltInCheckFactory([EmbeddedResourceCheck.SupportedRule.Id], EmbeddedResourceCheck.SupportedRule.DefaultConfiguration.IsEnabled ?? false, Construct<EmbeddedResourceCheck>),
                 new BuiltInCheckFactory([TargetFrameworkConfusionCheck.SupportedRule.Id], TargetFrameworkConfusionCheck.SupportedRule.DefaultConfiguration.IsEnabled ?? false, Construct<TargetFrameworkConfusionCheck>),
-<<<<<<< HEAD
                 new BuiltInCheckFactory([TargetFrameworkUnexpectedCheck.SupportedRule.Id], TargetFrameworkUnexpectedCheck.SupportedRule.DefaultConfiguration.IsEnabled ?? false, Construct<TargetFrameworkUnexpectedCheck>),
-=======
                 new BuiltInCheckFactory([UntrustedLocationCheck.SupportedRule.Id], UntrustedLocationCheck.SupportedRule.DefaultConfiguration.IsEnabled ?? false, Construct<UntrustedLocationCheck>),
->>>>>>> 1544571e
             ],
 
             // BuildCheckDataSource.Execution
