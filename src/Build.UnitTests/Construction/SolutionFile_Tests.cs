--- conflicted
+++ resolved
@@ -566,10 +566,7 @@
                         </References>
                     </GENERAL>
                 </EFPROJECT>";
-<<<<<<< HEAD
-=======
-
->>>>>>> b177f8fa
+
                 // Create the directory for the third project
                 Directory.CreateDirectory(Path.Combine(FileUtilities.TempFileDirectory, "ETPProjUpgradeTest"));
                 File.WriteAllText(proj3Path, etpProjContent);
