--- conflicted
+++ resolved
@@ -1,12 +1,7 @@
-<<<<<<< HEAD
-﻿using System;
-=======
 ﻿// Copyright (c) Microsoft. All rights reserved.
 // Licensed under the MIT license. See LICENSE file in the project root for full license information.
 
 using System;
-using System.Collections;
->>>>>>> 6b736604
 using System.Collections.Generic;
 using System.Globalization;
 using System.IO;
@@ -30,7 +25,7 @@
      */
     internal sealed class MockLogger : ILogger
     {
-        #region Properties
+#region Properties
         private int _errorCount = 0;
         private int _warningCount = 0;
         private StringBuilder _fullLog = new StringBuilder();
@@ -66,8 +61,8 @@
         internal int ErrorCount
         {
             get { return _errorCount; }
-        }
-
+        }          
+        
         /*
          * Method:  WarningCount
          *
@@ -137,10 +132,10 @@
         internal string FullLog
         {
             get { return _fullLog.ToString(); }
-        }
-        #endregion
-
-        #region Minimal ILogger implementation
+        }      
+#endregion                    
+        
+#region Minimal ILogger implementation
 
         /*
          * Property:    Verbosity
@@ -152,8 +147,8 @@
         {
             get { return LoggerVerbosity.Normal; }
             set {/* do nothing */}
-        }
-
+        }  
+        
         /*
          * Property:    Parameters
          * 
@@ -172,7 +167,7 @@
                 // do nothing
             }
         }
-
+        
         /*
          * Method:  Initialize
          *
@@ -203,7 +198,7 @@
         {
             // do nothing
         }
-        #endregion
+#endregion
 
         /*
          * Method:  LoggerEventHandler
@@ -222,7 +217,7 @@
                 if (w.Code != "MSB4056" && !w.Message.Contains("MSB4056"))
                 {
                     _fullLog.AppendFormat("{0}({1},{2}): {3} warning {4}: {5}\r\n",
-                        w.File,
+                        w.File, 
                         w.LineNumber,
                         w.ColumnNumber,
                         w.Subcategory,
@@ -238,7 +233,7 @@
                 BuildErrorEventArgs e = (BuildErrorEventArgs)eventArgs;
 
                 _fullLog.AppendFormat("{0}({1},{2}): {3} error {4}: {5}\r\n",
-                    e.File,
+                    e.File, 
                     e.LineNumber,
                     e.ColumnNumber,
                     e.Subcategory,
