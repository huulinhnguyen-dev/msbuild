--- conflicted
+++ resolved
@@ -33,11 +33,7 @@
 
     <!-- Package version / directories -->
     <BuildToolsVersion>1.0.25-prerelease-00199</BuildToolsVersion>
-<<<<<<< HEAD
-    <CompilerToolsVersion>1.3.2</CompilerToolsVersion>
-=======
     <CompilerToolsVersion>2.0.0-beta3</CompilerToolsVersion>
->>>>>>> bcea6aee
     <XunitVersion>2.1.0</XunitVersion>
     <MicroBuildVersion>0.2.0</MicroBuildVersion>
     <GitVersioningVersion>1.4.30</GitVersioningVersion>
