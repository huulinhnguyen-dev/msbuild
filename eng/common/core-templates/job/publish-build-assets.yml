--- conflicted
+++ resolved
@@ -131,10 +131,6 @@
           /p:ManifestsPath='$(Build.StagingDirectory)/AssetManifests'
           /p:IsAssetlessBuild=${{ parameters.isAssetlessBuild }}
           /p:MaestroApiEndpoint=https://maestro.dot.net
-<<<<<<< HEAD
-          /p:PublishUsingPipelines=${{ parameters.publishUsingPipelines }}
-=======
->>>>>>> 7fe17cdf
           /p:OfficialBuildId=$(OfficialBuildId)
       condition: ${{ parameters.condition }}
       continueOnError: ${{ parameters.continueOnError }}
