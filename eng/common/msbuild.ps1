--- conflicted
+++ resolved
@@ -6,10 +6,7 @@
   [switch] $ci,
   [switch] $prepareMachine,
   [switch] $excludePrereleaseVS,
-<<<<<<< HEAD
-=======
   [string] $msbuildEngine = $null,
->>>>>>> 897f086a
   [Parameter(ValueFromRemainingArguments=$true)][String[]]$extraArgs
 )
 
