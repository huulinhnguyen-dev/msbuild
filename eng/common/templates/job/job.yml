parameters: 
  enablePublishBuildArtifacts: false
  disableComponentGovernance: ''
  componentGovernanceIgnoreDirectories: ''
# Sbom related params
  enableSbom: true
<<<<<<< HEAD
  PackageVersion: 7.0.0
=======
  runAsPublic: false
  PackageVersion: 9.0.0
>>>>>>> f1c1d39b
  BuildDropPath: '$(System.DefaultWorkingDirectory)/artifacts'

jobs:
- template: /eng/common/core-templates/job/job.yml
  parameters:
    is1ESPipeline: false

    ${{ each parameter in parameters }}:
      ${{ if and(ne(parameter.key, 'steps'), ne(parameter.key, 'is1ESPipeline')) }}:
        ${{ parameter.key }}: ${{ parameter.value }}

    steps:
    - ${{ each step in parameters.steps }}:
      - ${{ step }}

    componentGovernanceSteps:
    - template: /eng/common/templates/steps/component-governance.yml
      parameters:
        ${{ if eq(parameters.disableComponentGovernance, '') }}:
          ${{ if and(ne(variables['System.TeamProject'], 'public'), notin(variables['Build.Reason'], 'PullRequest'), eq(parameters.runAsPublic, 'false'), or(startsWith(variables['Build.SourceBranch'], 'refs/heads/release/'), startsWith(variables['Build.SourceBranch'], 'refs/heads/dotnet/'), startsWith(variables['Build.SourceBranch'], 'refs/heads/microsoft/'), eq(variables['Build.SourceBranch'], 'refs/heads/main'))) }}:
            disableComponentGovernance: false
          ${{ else }}:
<<<<<<< HEAD
            ConnectedPMEServiceName: 248d384a-b39b-46e3-8ad5-c2c210d5e7ca
        env:
          TeamName: $(_TeamName)
        continueOnError: ${{ parameters.continueOnError }}
        condition: and(succeeded(), in(variables['_SignType'], 'real', 'test'), eq(variables['Agent.Os'], 'Windows_NT'))

  - ${{ if and(eq(parameters.runAsPublic, 'false'), eq(variables['System.TeamProject'], 'internal')) }}:
    - task: NuGetAuthenticate@1

  - ${{ if and(ne(parameters.artifacts.download, 'false'), ne(parameters.artifacts.download, '')) }}:
    - task: DownloadPipelineArtifact@2
      inputs:
        buildType: current
        artifactName: ${{ coalesce(parameters.artifacts.download.name, 'Artifacts_$(Agent.OS)_$(_BuildConfig)') }}
        targetPath: ${{ coalesce(parameters.artifacts.download.path, 'artifacts') }}
        itemPattern: ${{ coalesce(parameters.artifacts.download.pattern, '**') }}

  - ${{ each step in parameters.steps }}:
    - ${{ step }}

  - ${{ if eq(parameters.enableRichCodeNavigation, true) }}:
    - task: RichCodeNavIndexer@0
      displayName: RichCodeNav Upload
      inputs:
        languages: ${{ coalesce(parameters.richCodeNavigationLanguage, 'csharp') }}
        environment: ${{ coalesce(parameters.richCodeNavigationEnvironment, 'production') }}
        richNavLogOutputDirectory: $(System.DefaultWorkingDirectory)/artifacts/bin
        uploadRichNavArtifacts: ${{ coalesce(parameters.richCodeNavigationUploadArtifacts, false) }}
      continueOnError: true

  - template: /eng/common/templates/steps/component-governance.yml
    parameters:
      ${{ if eq(parameters.disableComponentGovernance, '') }}:
        ${{ if and(ne(variables['System.TeamProject'], 'public'), notin(variables['Build.Reason'], 'PullRequest'), eq(parameters.runAsPublic, 'false'), or(startsWith(variables['Build.SourceBranch'], 'refs/heads/release/'), startsWith(variables['Build.SourceBranch'], 'refs/heads/dotnet/'), startsWith(variables['Build.SourceBranch'], 'refs/heads/microsoft/'), eq(variables['Build.SourceBranch'], 'refs/heads/main'))) }}:
          disableComponentGovernance: false
        ${{ else }}:
          disableComponentGovernance: true
      ${{ else }}:
        disableComponentGovernance: ${{ parameters.disableComponentGovernance }}
      componentGovernanceIgnoreDirectories: ${{ parameters.componentGovernanceIgnoreDirectories }}

  - ${{ if eq(parameters.enableMicrobuild, 'true') }}:
    - ${{ if and(eq(parameters.runAsPublic, 'false'), ne(variables['System.TeamProject'], 'public'), notin(variables['Build.Reason'], 'PullRequest')) }}:
      - task: MicroBuildCleanup@1
        displayName: Execute Microbuild cleanup tasks
        condition: and(always(), in(variables['_SignType'], 'real', 'test'), eq(variables['Agent.Os'], 'Windows_NT'))
        continueOnError: ${{ parameters.continueOnError }}
        env:
          TeamName: $(_TeamName)

  - ${{ if ne(parameters.artifacts.publish, '') }}:
    - ${{ if and(ne(parameters.artifacts.publish.artifacts, 'false'), ne(parameters.artifacts.publish.artifacts, '')) }}:
      - task: CopyFiles@2
        displayName: Gather binaries for publish to artifacts
        inputs:
          SourceFolder: 'artifacts/bin'
          Contents: '**'
          TargetFolder: '$(Build.ArtifactStagingDirectory)/artifacts/bin'
      - task: CopyFiles@2
        displayName: Gather packages for publish to artifacts
        inputs:
          SourceFolder: 'artifacts/packages'
          Contents: '**'
          TargetFolder: '$(Build.ArtifactStagingDirectory)/artifacts/packages'
      - task: PublishBuildArtifacts@1
        displayName: Publish pipeline artifacts
        inputs:
          PathtoPublish: '$(Build.ArtifactStagingDirectory)/artifacts'
          PublishLocation: Container
          ArtifactName: ${{ coalesce(parameters.artifacts.publish.artifacts.name , 'Artifacts_$(Agent.Os)_$(_BuildConfig)') }}
        continueOnError: true
        condition: always()
    - ${{ if and(ne(parameters.artifacts.publish.logs, 'false'), ne(parameters.artifacts.publish.logs, '')) }}:
      - publish: artifacts/log
        artifact: ${{ coalesce(parameters.artifacts.publish.logs.name, 'Logs_Build_$(Agent.Os)_$(_BuildConfig)') }}
        displayName: Publish logs
        continueOnError: true
        condition: always()

  - ${{ if ne(parameters.enablePublishBuildArtifacts, 'false') }}:
    - task: PublishBuildArtifacts@1
      displayName: Publish Logs
      inputs:
        PathtoPublish: '$(System.DefaultWorkingDirectory)/artifacts/log/$(_BuildConfig)'
        PublishLocation: Container
        ArtifactName: ${{ coalesce(parameters.enablePublishBuildArtifacts.artifactName, '$(Agent.Os)_$(Agent.JobName)' ) }}
      continueOnError: true
      condition: always()

  - ${{ if or(and(eq(parameters.enablePublishTestResults, 'true'), eq(parameters.testResultsFormat, '')), eq(parameters.testResultsFormat, 'xunit')) }}:
    - task: PublishTestResults@2
      displayName: Publish XUnit Test Results
      inputs:
        testResultsFormat: 'xUnit'
        testResultsFiles: '*.xml'
        searchFolder: '$(System.DefaultWorkingDirectory)/artifacts/TestResults/$(_BuildConfig)'
        testRunTitle: ${{ coalesce(parameters.testRunTitle, parameters.name, '$(System.JobName)') }}-xunit
        mergeTestResults: ${{ parameters.mergeTestResults }}
      continueOnError: true
      condition: always()
  - ${{ if or(and(eq(parameters.enablePublishTestResults, 'true'), eq(parameters.testResultsFormat, '')), eq(parameters.testResultsFormat, 'vstest')) }}:
    - task: PublishTestResults@2
      displayName: Publish TRX Test Results
      inputs:
        testResultsFormat: 'VSTest'
        testResultsFiles: '*.trx'
        searchFolder: '$(System.DefaultWorkingDirectory)/artifacts/TestResults/$(_BuildConfig)'
        testRunTitle: ${{ coalesce(parameters.testRunTitle, parameters.name, '$(System.JobName)') }}-trx
        mergeTestResults: ${{ parameters.mergeTestResults }}
      continueOnError: true
      condition: always()

  - ${{ if and(eq(parameters.runAsPublic, 'false'), ne(variables['System.TeamProject'], 'public'), notin(variables['Build.Reason'], 'PullRequest'), eq(parameters.enableSbom, 'true')) }}:
    - template: /eng/common/templates/steps/generate-sbom.yml
      parameters:
        PackageVersion: ${{ parameters.packageVersion}}
        BuildDropPath: ${{ parameters.buildDropPath }}
        IgnoreDirectories: ${{ parameters.componentGovernanceIgnoreDirectories }}

  - ${{ if eq(parameters.enableBuildRetry, 'true') }}:
    - publish: $(System.DefaultWorkingDirectory)\eng\common\BuildConfiguration
      artifact: BuildConfiguration
      displayName: Publish build retry configuration
      continueOnError: true
=======
            disableComponentGovernance: true
        ${{ else }}:
          disableComponentGovernance: ${{ parameters.disableComponentGovernance }}
        componentGovernanceIgnoreDirectories: ${{ parameters.componentGovernanceIgnoreDirectories }}

    artifactPublishSteps:
    - ${{ if ne(parameters.artifacts.publish, '') }}:
      - ${{ if and(ne(parameters.artifacts.publish.artifacts, 'false'), ne(parameters.artifacts.publish.artifacts, '')) }}:
        - template: /eng/common/core-templates/steps/publish-build-artifacts.yml
          parameters:
            is1ESPipeline: false
            args:
              displayName: Publish pipeline artifacts
              pathToPublish: '$(Build.ArtifactStagingDirectory)/artifacts'
              publishLocation: Container
              artifactName: ${{ coalesce(parameters.artifacts.publish.artifacts.name , 'Artifacts_$(Agent.Os)_$(_BuildConfig)') }}
              continueOnError: true
              condition: always()
      - ${{ if and(ne(parameters.artifacts.publish.logs, 'false'), ne(parameters.artifacts.publish.logs, '')) }}:
        - template: /eng/common/core-templates/steps/publish-pipeline-artifacts.yml
          parameters:
            is1ESPipeline: false
            args:
              targetPath: '$(Build.ArtifactStagingDirectory)/artifacts/log'
              artifactName: ${{ coalesce(parameters.artifacts.publish.logs.name, 'Logs_Build_$(Agent.Os)_$(_BuildConfig)') }}
              displayName: 'Publish logs'
              continueOnError: true
              condition: always()
              sbomEnabled: false  # we don't need SBOM for logs

    - ${{ if ne(parameters.enablePublishBuildArtifacts, 'false') }}:
      - template: /eng/common/core-templates/steps/publish-build-artifacts.yml
        parameters:
          is1ESPipeline: false
          args:
            displayName: Publish Logs
            pathToPublish: '$(Build.ArtifactStagingDirectory)/artifacts/log/$(_BuildConfig)'
            publishLocation: Container
            artifactName: ${{ coalesce(parameters.enablePublishBuildArtifacts.artifactName, '$(Agent.Os)_$(Agent.JobName)' ) }}
            continueOnError: true
            condition: always()

    - ${{ if eq(parameters.enableBuildRetry, 'true') }}:
      - template: /eng/common/core-templates/steps/publish-pipeline-artifacts.yml
        parameters:
          is1ESPipeline: false
          args:
            targetPath: '$(System.DefaultWorkingDirectory)\eng\common\BuildConfiguration'
            artifactName: 'BuildConfiguration'
            displayName: 'Publish build retry configuration'
            continueOnError: true
            sbomEnabled: false  # we don't need SBOM for BuildConfiguration
>>>>>>> f1c1d39b
<|MERGE_RESOLUTION|>--- conflicted
+++ resolved
@@ -4,12 +4,8 @@
   componentGovernanceIgnoreDirectories: ''
 # Sbom related params
   enableSbom: true
-<<<<<<< HEAD
-  PackageVersion: 7.0.0
-=======
   runAsPublic: false
   PackageVersion: 9.0.0
->>>>>>> f1c1d39b
   BuildDropPath: '$(System.DefaultWorkingDirectory)/artifacts'
 
 jobs:
@@ -32,132 +28,6 @@
           ${{ if and(ne(variables['System.TeamProject'], 'public'), notin(variables['Build.Reason'], 'PullRequest'), eq(parameters.runAsPublic, 'false'), or(startsWith(variables['Build.SourceBranch'], 'refs/heads/release/'), startsWith(variables['Build.SourceBranch'], 'refs/heads/dotnet/'), startsWith(variables['Build.SourceBranch'], 'refs/heads/microsoft/'), eq(variables['Build.SourceBranch'], 'refs/heads/main'))) }}:
             disableComponentGovernance: false
           ${{ else }}:
-<<<<<<< HEAD
-            ConnectedPMEServiceName: 248d384a-b39b-46e3-8ad5-c2c210d5e7ca
-        env:
-          TeamName: $(_TeamName)
-        continueOnError: ${{ parameters.continueOnError }}
-        condition: and(succeeded(), in(variables['_SignType'], 'real', 'test'), eq(variables['Agent.Os'], 'Windows_NT'))
-
-  - ${{ if and(eq(parameters.runAsPublic, 'false'), eq(variables['System.TeamProject'], 'internal')) }}:
-    - task: NuGetAuthenticate@1
-
-  - ${{ if and(ne(parameters.artifacts.download, 'false'), ne(parameters.artifacts.download, '')) }}:
-    - task: DownloadPipelineArtifact@2
-      inputs:
-        buildType: current
-        artifactName: ${{ coalesce(parameters.artifacts.download.name, 'Artifacts_$(Agent.OS)_$(_BuildConfig)') }}
-        targetPath: ${{ coalesce(parameters.artifacts.download.path, 'artifacts') }}
-        itemPattern: ${{ coalesce(parameters.artifacts.download.pattern, '**') }}
-
-  - ${{ each step in parameters.steps }}:
-    - ${{ step }}
-
-  - ${{ if eq(parameters.enableRichCodeNavigation, true) }}:
-    - task: RichCodeNavIndexer@0
-      displayName: RichCodeNav Upload
-      inputs:
-        languages: ${{ coalesce(parameters.richCodeNavigationLanguage, 'csharp') }}
-        environment: ${{ coalesce(parameters.richCodeNavigationEnvironment, 'production') }}
-        richNavLogOutputDirectory: $(System.DefaultWorkingDirectory)/artifacts/bin
-        uploadRichNavArtifacts: ${{ coalesce(parameters.richCodeNavigationUploadArtifacts, false) }}
-      continueOnError: true
-
-  - template: /eng/common/templates/steps/component-governance.yml
-    parameters:
-      ${{ if eq(parameters.disableComponentGovernance, '') }}:
-        ${{ if and(ne(variables['System.TeamProject'], 'public'), notin(variables['Build.Reason'], 'PullRequest'), eq(parameters.runAsPublic, 'false'), or(startsWith(variables['Build.SourceBranch'], 'refs/heads/release/'), startsWith(variables['Build.SourceBranch'], 'refs/heads/dotnet/'), startsWith(variables['Build.SourceBranch'], 'refs/heads/microsoft/'), eq(variables['Build.SourceBranch'], 'refs/heads/main'))) }}:
-          disableComponentGovernance: false
-        ${{ else }}:
-          disableComponentGovernance: true
-      ${{ else }}:
-        disableComponentGovernance: ${{ parameters.disableComponentGovernance }}
-      componentGovernanceIgnoreDirectories: ${{ parameters.componentGovernanceIgnoreDirectories }}
-
-  - ${{ if eq(parameters.enableMicrobuild, 'true') }}:
-    - ${{ if and(eq(parameters.runAsPublic, 'false'), ne(variables['System.TeamProject'], 'public'), notin(variables['Build.Reason'], 'PullRequest')) }}:
-      - task: MicroBuildCleanup@1
-        displayName: Execute Microbuild cleanup tasks
-        condition: and(always(), in(variables['_SignType'], 'real', 'test'), eq(variables['Agent.Os'], 'Windows_NT'))
-        continueOnError: ${{ parameters.continueOnError }}
-        env:
-          TeamName: $(_TeamName)
-
-  - ${{ if ne(parameters.artifacts.publish, '') }}:
-    - ${{ if and(ne(parameters.artifacts.publish.artifacts, 'false'), ne(parameters.artifacts.publish.artifacts, '')) }}:
-      - task: CopyFiles@2
-        displayName: Gather binaries for publish to artifacts
-        inputs:
-          SourceFolder: 'artifacts/bin'
-          Contents: '**'
-          TargetFolder: '$(Build.ArtifactStagingDirectory)/artifacts/bin'
-      - task: CopyFiles@2
-        displayName: Gather packages for publish to artifacts
-        inputs:
-          SourceFolder: 'artifacts/packages'
-          Contents: '**'
-          TargetFolder: '$(Build.ArtifactStagingDirectory)/artifacts/packages'
-      - task: PublishBuildArtifacts@1
-        displayName: Publish pipeline artifacts
-        inputs:
-          PathtoPublish: '$(Build.ArtifactStagingDirectory)/artifacts'
-          PublishLocation: Container
-          ArtifactName: ${{ coalesce(parameters.artifacts.publish.artifacts.name , 'Artifacts_$(Agent.Os)_$(_BuildConfig)') }}
-        continueOnError: true
-        condition: always()
-    - ${{ if and(ne(parameters.artifacts.publish.logs, 'false'), ne(parameters.artifacts.publish.logs, '')) }}:
-      - publish: artifacts/log
-        artifact: ${{ coalesce(parameters.artifacts.publish.logs.name, 'Logs_Build_$(Agent.Os)_$(_BuildConfig)') }}
-        displayName: Publish logs
-        continueOnError: true
-        condition: always()
-
-  - ${{ if ne(parameters.enablePublishBuildArtifacts, 'false') }}:
-    - task: PublishBuildArtifacts@1
-      displayName: Publish Logs
-      inputs:
-        PathtoPublish: '$(System.DefaultWorkingDirectory)/artifacts/log/$(_BuildConfig)'
-        PublishLocation: Container
-        ArtifactName: ${{ coalesce(parameters.enablePublishBuildArtifacts.artifactName, '$(Agent.Os)_$(Agent.JobName)' ) }}
-      continueOnError: true
-      condition: always()
-
-  - ${{ if or(and(eq(parameters.enablePublishTestResults, 'true'), eq(parameters.testResultsFormat, '')), eq(parameters.testResultsFormat, 'xunit')) }}:
-    - task: PublishTestResults@2
-      displayName: Publish XUnit Test Results
-      inputs:
-        testResultsFormat: 'xUnit'
-        testResultsFiles: '*.xml'
-        searchFolder: '$(System.DefaultWorkingDirectory)/artifacts/TestResults/$(_BuildConfig)'
-        testRunTitle: ${{ coalesce(parameters.testRunTitle, parameters.name, '$(System.JobName)') }}-xunit
-        mergeTestResults: ${{ parameters.mergeTestResults }}
-      continueOnError: true
-      condition: always()
-  - ${{ if or(and(eq(parameters.enablePublishTestResults, 'true'), eq(parameters.testResultsFormat, '')), eq(parameters.testResultsFormat, 'vstest')) }}:
-    - task: PublishTestResults@2
-      displayName: Publish TRX Test Results
-      inputs:
-        testResultsFormat: 'VSTest'
-        testResultsFiles: '*.trx'
-        searchFolder: '$(System.DefaultWorkingDirectory)/artifacts/TestResults/$(_BuildConfig)'
-        testRunTitle: ${{ coalesce(parameters.testRunTitle, parameters.name, '$(System.JobName)') }}-trx
-        mergeTestResults: ${{ parameters.mergeTestResults }}
-      continueOnError: true
-      condition: always()
-
-  - ${{ if and(eq(parameters.runAsPublic, 'false'), ne(variables['System.TeamProject'], 'public'), notin(variables['Build.Reason'], 'PullRequest'), eq(parameters.enableSbom, 'true')) }}:
-    - template: /eng/common/templates/steps/generate-sbom.yml
-      parameters:
-        PackageVersion: ${{ parameters.packageVersion}}
-        BuildDropPath: ${{ parameters.buildDropPath }}
-        IgnoreDirectories: ${{ parameters.componentGovernanceIgnoreDirectories }}
-
-  - ${{ if eq(parameters.enableBuildRetry, 'true') }}:
-    - publish: $(System.DefaultWorkingDirectory)\eng\common\BuildConfiguration
-      artifact: BuildConfiguration
-      displayName: Publish build retry configuration
-      continueOnError: true
-=======
             disableComponentGovernance: true
         ${{ else }}:
           disableComponentGovernance: ${{ parameters.disableComponentGovernance }}
@@ -209,5 +79,4 @@
             artifactName: 'BuildConfiguration'
             displayName: 'Publish build retry configuration'
             continueOnError: true
-            sbomEnabled: false  # we don't need SBOM for BuildConfiguration
->>>>>>> f1c1d39b
+            sbomEnabled: false  # we don't need SBOM for BuildConfiguration