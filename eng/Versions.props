<?xml version="1.0" encoding="utf-8"?>
<!-- Copyright (c) .NET Foundation and contributors. All rights reserved. Licensed under the MIT license. See License.txt in the project root for full license information. -->
<Project>
  <PropertyGroup>
<<<<<<< HEAD
    <VersionPrefix>17.9.0</VersionPrefix>
    <PackageValidationBaselineVersion>17.8.3</PackageValidationBaselineVersion>
=======
    <VersionPrefix>17.10.0</VersionPrefix>
    <PackageValidationBaselineVersion>17.8.0-preview-23471-08</PackageValidationBaselineVersion>
>>>>>>> 7a81dc16
    <AssemblyVersion>15.1.0.0</AssemblyVersion>
    <PreReleaseVersionLabel>preview</PreReleaseVersionLabel>
    <DotNetUseShippingVersions>true</DotNetUseShippingVersions>
    <!-- Workaround for https://github.com/dotnet/roslyn/issues/35793 -->
    <SemanticVersioningV1>true</SemanticVersioningV1>
    <MicroBuildPluginsSwixBuildVersion>1.1.87</MicroBuildPluginsSwixBuildVersion>
    <MonoBuild Condition="'$(Configuration)' == 'Debug-MONO' or '$(Configuration)' == 'Release-MONO'">true</MonoBuild>
  </PropertyGroup>
  <!-- Repo Toolset Features -->
  <PropertyGroup Condition="'$(MonoBuild)' != 'true'">
    <UsingToolIbcOptimization>true</UsingToolIbcOptimization>
    <!-- Force a specific compiler version because record changes cause genapi output to flip-flop -->
    <UsingToolMicrosoftNetCompilers>true</UsingToolMicrosoftNetCompilers>
    <UsingToolVisualStudioIbcTraining>true</UsingToolVisualStudioIbcTraining>
    <UsingToolSymbolUploader>true</UsingToolSymbolUploader>
    <UsingToolVSSDK>true</UsingToolVSSDK>
    <!-- Override Arcade's default VSSDK version with one that supports client enablement.
         Can be removed after Arcade moves up. -->
    <MicrosoftVSSDKBuildToolsVersion>16.7.13</MicrosoftVSSDKBuildToolsVersion>
  </PropertyGroup>
  <!-- Production Dependencies -->
  <PropertyGroup>
    <SystemCollectionsImmutableVersion>7.0.0</SystemCollectionsImmutableVersion>
    <SystemConfigurationConfigurationManagerVersion>7.0.0</SystemConfigurationConfigurationManagerVersion>
    <!--
        Modifying the version of System.Memory is very high impact and causes downstream breaks in third-party tooling that uses the MSBuild API.
        When updating the version of System.Memory file a breaking change here: https://github.com/dotnet/docs/issues/new?assignees=gewarren&labels=breaking-change%2CPri1%2Cdoc-idea&template=breaking-change.yml&title=%5BBreaking+change%5D%3A+
        and follow the guidelines written here (internal-link): https://dev.azure.com/devdiv/DevDiv/_wiki/wikis/DevDiv.wiki/1796/How-to-add-a-Known-Issue
    -->
    <SystemMemoryVersion>4.5.5</SystemMemoryVersion>
    <SystemNetHttpVersion>4.3.4</SystemNetHttpVersion>
    <SystemReflectionMetadataLoadContextVersion>7.0.0</SystemReflectionMetadataLoadContextVersion>
    <SystemReflectionMetadataVersion>7.0.0</SystemReflectionMetadataVersion>
    <SystemResourcesExtensionsPackageVersion>7.0.0</SystemResourcesExtensionsPackageVersion>
    <SystemSecurityPrincipalWindowsVersion>5.0.0</SystemSecurityPrincipalWindowsVersion>
    <SystemTextEncodingCodePagesVersion>7.0.0</SystemTextEncodingCodePagesVersion>
  </PropertyGroup>
  <!-- Toolset Dependencies -->
  <PropertyGroup>
    <!-- DotNetCliVersion MUST match the dotnet version in global.json.
         Otherwise, this version of dotnet will not be installed and the build will error out. -->
    <DotNetCliVersion>$([System.Text.RegularExpressions.Regex]::Match($([System.IO.File]::ReadAllText('$(MSBuildThisFileDirectory)..\global.json')), '"dotnet": "([^"]*)"').Groups.get_Item(1))</DotNetCliVersion>
    <MicrosoftCodeAnalysisCollectionsVersion>4.2.0-1.22102.8</MicrosoftCodeAnalysisCollectionsVersion>
    <MicrosoftDotNetXUnitExtensionsVersion>8.0.0-beta.23463.1</MicrosoftDotNetXUnitExtensionsVersion>
    <MicrosoftExtensionsDependencyModelVersion>7.0.0</MicrosoftExtensionsDependencyModelVersion>
    <MicrosoftIORedistVersion>6.0.0</MicrosoftIORedistVersion>
    <MicrosoftNetCompilersToolsetVersion>4.9.0-3.23602.1</MicrosoftNetCompilersToolsetVersion>
    <NuGetBuildTasksVersion>6.9.0-preview.1.45</NuGetBuildTasksVersion>
    <SystemRuntimeCompilerServicesUnsafeVersion>6.0.0</SystemRuntimeCompilerServicesUnsafeVersion>
    <SystemTextJsonVersion>7.0.3</SystemTextJsonVersion>
    <SystemThreadingTasksDataflowVersion>7.0.0</SystemThreadingTasksDataflowVersion>
  </PropertyGroup>
  <Target Name="OverrideArcadeFileVersion" AfterTargets="_InitializeAssemblyVersion">
    <!-- See https://github.com/dotnet/arcade/issues/3386

         Arcade doesn't support this directly; AutoGenerateAssemblyVersion
         set to false means that FileVersion=$(AssemblyVersion), but that's
         not ok for MSBuild because we have a fixed AssemblyVersion for
         compat (15.1.0.0), but varied FileVersion, which is user-visible
         via $(MSBuildVersion) and msbuild -version.

         So: we want this to match the NuGet package version and also the
         AssemblyInformationalVersion. Jump through hoops to do so.
         -->
    <PropertyGroup>
      <FileVersion>$(VersionPrefix).$(FileVersion.Split('.')[3])</FileVersion>
    </PropertyGroup>
  </Target>
</Project><|MERGE_RESOLUTION|>--- conflicted
+++ resolved
@@ -2,13 +2,8 @@
 <!-- Copyright (c) .NET Foundation and contributors. All rights reserved. Licensed under the MIT license. See License.txt in the project root for full license information. -->
 <Project>
   <PropertyGroup>
-<<<<<<< HEAD
-    <VersionPrefix>17.9.0</VersionPrefix>
+    <VersionPrefix>17.10.0</VersionPrefix>
     <PackageValidationBaselineVersion>17.8.3</PackageValidationBaselineVersion>
-=======
-    <VersionPrefix>17.10.0</VersionPrefix>
-    <PackageValidationBaselineVersion>17.8.0-preview-23471-08</PackageValidationBaselineVersion>
->>>>>>> 7a81dc16
     <AssemblyVersion>15.1.0.0</AssemblyVersion>
     <PreReleaseVersionLabel>preview</PreReleaseVersionLabel>
     <DotNetUseShippingVersions>true</DotNetUseShippingVersions>
