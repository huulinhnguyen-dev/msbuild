--- conflicted
+++ resolved
@@ -25,39 +25,16 @@
     <UsingToolVSSDK>true</UsingToolVSSDK>
   </PropertyGroup>
   <!-- Production Dependencies -->
-<<<<<<< HEAD
   <PropertyGroup>
     <!-- manually maintained versions -->
-=======
-  <!-- Condition consumption of maintenance-packages dependencies based on source build.
-       This is to prevent "package downgrade" errors coming from other packages that are
-       already consuming the newest version of these same dependencies. -->
-  <PropertyGroup Condition="'$(DotNetBuildSourceOnly)' == 'true'">
-    <!-- Use newest package versions. -->
-    <SystemMemoryVersion>4.6.2</SystemMemoryVersion>
-    <SystemRuntimeCompilerServicesUnsafeVersion>6.1.1</SystemRuntimeCompilerServicesUnsafeVersion>
-    <MicrosoftIORedistVersion>6.1.2</MicrosoftIORedistVersion>
-  </PropertyGroup>
-  <PropertyGroup Condition="'$(DotNetBuildSourceOnly)' != 'true'">
-    <!-- Keep using older versions. Upgrade carefully. -->
->>>>>>> 06d1cb44
     <!--
         Modifying the version of System.Memory is very high impact and causes downstream breaks in third-party tooling that uses the MSBuild API.
         When updating the version of System.Memory file a breaking change here: https://github.com/dotnet/docs/issues/new?assignees=gewarren&labels=breaking-change%2CPri1%2Cdoc-idea&template=breaking-change.yml&title=%5BBreaking+change%5D%3A+
         and follow the guidelines written here (internal-link): https://dev.azure.com/devdiv/DevDiv/_wiki/wikis/DevDiv.wiki/1796/How-to-add-a-Known-Issue
     -->
-<<<<<<< HEAD
     <SystemMemoryVersion>4.6.0</SystemMemoryVersion>
     <SystemThreadingTasksExtensionsVersion>4.6.0</SystemThreadingTasksExtensionsVersion>
     <MicrosoftIORedistVersion>6.1.0</MicrosoftIORedistVersion>
-=======
-    <SystemMemoryVersion>4.5.5</SystemMemoryVersion>
-    <SystemRuntimeCompilerServicesUnsafeVersion>6.0.0</SystemRuntimeCompilerServicesUnsafeVersion>
-    <MicrosoftIORedistVersion>6.0.1</MicrosoftIORedistVersion>
-  </PropertyGroup>
-  <PropertyGroup>
-    <!-- manually maintained versions -->
->>>>>>> 06d1cb44
     <MicrosoftVisualStudioOpenTelemetryVersion>0.2.104-beta</MicrosoftVisualStudioOpenTelemetryVersion>
     <SystemRuntimeCompilerServicesUnsafeVersion>6.1.0</SystemRuntimeCompilerServicesUnsafeVersion>
     <SystemSecurityPrincipalWindowsVersion>5.0.0</SystemSecurityPrincipalWindowsVersion>
