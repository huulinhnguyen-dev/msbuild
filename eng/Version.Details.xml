--- conflicted
+++ resolved
@@ -58,15 +58,9 @@
     </Dependency>
   </ProductDependencies>
   <ToolsetDependencies>
-<<<<<<< HEAD
-    <Dependency Name="Microsoft.DotNet.Arcade.Sdk" Version="6.0.0-beta.24218.1">
-      <Uri>https://github.com/dotnet/arcade</Uri>
-      <Sha>6a6f2717562e54654ddd34f71e3838048aaf8a39</Sha>
-=======
     <Dependency Name="Microsoft.DotNet.Arcade.Sdk" Version="8.0.0-beta.23425.2">
       <Uri>https://github.com/dotnet/arcade</Uri>
       <Sha>90c167d5c57de4a8bced566379dbd893556c94e8</Sha>
->>>>>>> d00a8a91
       <SourceBuild RepoName="arcade" ManagedOnly="true" />
     </Dependency>
     <Dependency Name="Microsoft.DotNet.XliffTasks" Version="1.0.0-beta.23423.1" CoherentParentDependency="Microsoft.DotNet.Arcade.Sdk">
@@ -78,16 +72,6 @@
       <Uri>https://github.com/nuget/nuget.client</Uri>
       <Sha>f47eb5771ee3f9a100d0b31d82ccb5ee600a56ed</Sha>
     </Dependency>
-<<<<<<< HEAD
-    <Dependency Name="Microsoft.Net.Compilers.Toolset" Version="4.7.0-3.23315.4">
-      <Uri>https://github.com/dotnet/roslyn</Uri>
-      <Sha>fcfb85983ac231b870ed737d4be669b50d627b64</Sha>
-      <SourceBuild RepoName="roslyn" ManagedOnly="true" />
-    </Dependency>
-    <Dependency Name="Microsoft.DotNet.XUnitExtensions" Version="6.0.0-beta.24218.1">
-      <Uri>https://github.com/dotnet/arcade</Uri>
-      <Sha>6a6f2717562e54654ddd34f71e3838048aaf8a39</Sha>
-=======
     <Dependency Name="Microsoft.Net.Compilers.Toolset" Version="4.8.0-3.23465.5">
       <Uri>https://github.com/dotnet/roslyn</Uri>
       <Sha>dc3d0694a4b31b8e27038431888cd4e8dd5b6cb6</Sha>
@@ -96,7 +80,6 @@
     <Dependency Name="Microsoft.DotNet.XUnitExtensions" Version="8.0.0-beta.23425.2">
       <Uri>https://github.com/dotnet/arcade</Uri>
       <Sha>90c167d5c57de4a8bced566379dbd893556c94e8</Sha>
->>>>>>> d00a8a91
     </Dependency>
   </ToolsetDependencies>
 </Dependencies>