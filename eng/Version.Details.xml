<?xml version="1.0" encoding="utf-8"?>
<Dependencies>
  <Source Uri="https://github.com/dotnet/dotnet" Mapping="msbuild" Sha="7f2a07b481a3d24677ebcf6a45e7e27c8ff95a4e" BarId="279809" />
  <ProductDependencies>
    <!-- Necessary for source-build. This allows the live version of the package to be used by source-build. -->
    <Dependency Name="System.CodeDom" Version="9.0.0">
      <Uri>https://github.com/dotnet/runtime</Uri>
      <Sha>
      </Sha>
    </Dependency>
    <!-- Necessary for source-build. This allows the live version of the package to be used by source-build. -->
    <Dependency Name="System.Collections.Immutable" Version="9.0.0">
      <Uri>https://github.com/dotnet/runtime</Uri>
      <Sha>
      </Sha>
    </Dependency>
    <!-- Necessary for source-build. This allows the live version of the package to be used by source-build. -->
    <Dependency Name="System.Configuration.ConfigurationManager" Version="9.0.0">
      <Uri>https://github.com/dotnet/runtime</Uri>
      <Sha>
      </Sha>
    </Dependency>
    <!-- Necessary for source-build. This allows the live version of the package to be used by source-build. -->
    <Dependency Name="System.Diagnostics.DiagnosticSource" Version="9.0.0">
      <Uri>https://github.com/dotnet/runtime</Uri>
      <Sha>
      </Sha>
    </Dependency>
    <!-- Necessary for source-build. This allows the live version of the package to be used by source-build. -->
    <Dependency Name="System.Diagnostics.EventLog" Version="9.0.0">
      <Uri>https://github.com/dotnet/runtime</Uri>
      <Sha>
      </Sha>
    </Dependency>
    <!-- Necessary for source-build. This allows the live version of the package to be used by source-build. -->
    <Dependency Name="System.Formats.Asn1" Version="9.0.6">
      <Uri>https://github.com/dotnet/runtime</Uri>
      <Sha>
      </Sha>
    </Dependency>
    <!-- Necessary for source-build. This allows the live version of the package to be used by source-build. -->
    <Dependency Name="System.Formats.Nrbf" Version="9.0.0">
      <Uri>https://github.com/dotnet/runtime</Uri>
      <Sha>
      </Sha>
    </Dependency>
    <!-- Necessary for source-build. This allows the live version of the package to be used by source-build. -->
    <Dependency Name="System.Reflection.Metadata" Version="9.0.0">
      <Uri>https://github.com/dotnet/runtime</Uri>
      <Sha>
      </Sha>
    </Dependency>
    <!-- Necessary for source-build. This allows the live version of the package to be used by source-build. -->
    <Dependency Name="System.Reflection.MetadataLoadContext" Version="9.0.0">
      <Uri>https://github.com/dotnet/runtime</Uri>
      <Sha>
      </Sha>
    </Dependency>
    <!-- Necessary for source-build. This allows the live version of the package to be used by source-build. -->
    <Dependency Name="System.Resources.Extensions" Version="9.0.0">
      <Uri>https://github.com/dotnet/runtime</Uri>
      <Sha>
      </Sha>
    </Dependency>
    <!-- Necessary for source-build. This allows the live version of the package to be used by source-build. -->
    <Dependency Name="System.Security.Cryptography.ProtectedData" Version="9.0.6">
      <Uri>https://github.com/dotnet/runtime</Uri>
      <Sha>
      </Sha>
    </Dependency>
    <!-- Necessary for source-build. This allows the live version of the package to be used by source-build. -->
    <Dependency Name="System.Security.Cryptography.Pkcs" Version="9.0.6">
      <Uri>https://github.com/dotnet/runtime</Uri>
      <Sha>
      </Sha>
    </Dependency>
    <!-- Necessary for source-build. This allows the live version of the package to be used by source-build. -->
    <Dependency Name="System.Security.Cryptography.Xml" Version="9.0.0">
      <Uri>https://github.com/dotnet/runtime</Uri>
      <Sha>
      </Sha>
    </Dependency>
    <!-- Necessary for source-build. This allows the live version of the package to be used by source-build. -->
    <Dependency Name="System.Text.Encoding.CodePages" Version="9.0.0">
      <Uri>https://github.com/dotnet/runtime</Uri>
      <Sha>
      </Sha>
    </Dependency>
    <!-- Necessary for source-build. This allows the live version of the package to be used by source-build. -->
    <Dependency Name="System.Text.Json" Version="9.0.0">
      <Uri>https://github.com/dotnet/runtime</Uri>
      <Sha>
      </Sha>
    </Dependency>
    <!-- Necessary for source-build. This allows the live version of the package to be used by source-build. -->
    <Dependency Name="System.Threading.Channels" Version="9.0.0">
      <Uri>https://github.com/dotnet/runtime</Uri>
      <Sha>
      </Sha>
    </Dependency>
    <!-- Necessary for source-build. This allows the live version of the package to be used by source-build. -->
    <Dependency Name="System.Threading.Tasks.Dataflow" Version="9.0.0">
      <Uri>https://github.com/dotnet/runtime</Uri>
      <Sha>
      </Sha>
    </Dependency>
  </ProductDependencies>
  <ToolsetDependencies>
<<<<<<< HEAD
    <Dependency Name="Microsoft.DotNet.Arcade.Sdk" Version="9.0.0-beta.25415.3">
      <Uri>https://github.com/dotnet/arcade</Uri>
      <Sha>d87d66c43d0660e5c8e84e667c5c8a8140bce888</Sha>
    </Dependency>
    <!-- Intermediate is necessary for source build. -->
    <Dependency Name="Microsoft.SourceBuild.Intermediate.arcade" Version="9.0.0-beta.25415.3">
      <Uri>https://github.com/dotnet/arcade</Uri>
      <Sha>d87d66c43d0660e5c8e84e667c5c8a8140bce888</Sha>
      <SourceBuild RepoName="arcade" ManagedOnly="true" />
    </Dependency>
    <Dependency Name="Microsoft.DotNet.XliffTasks" Version="9.0.0-beta.25415.3">
      <Uri>https://github.com/dotnet/arcade</Uri>
      <Sha>d87d66c43d0660e5c8e84e667c5c8a8140bce888</Sha>
    </Dependency>
    <Dependency Name="NuGet.Build.Tasks" Version="6.14.0-rc.116">
=======
    <Dependency Name="Microsoft.DotNet.Arcade.Sdk" Version="10.0.0-beta.25422.3">
      <Uri>https://github.com/dotnet/arcade</Uri>
      <Sha>f2cdf946c00a12a2c283835bb41ddc2255832055</Sha>
    </Dependency>
    <Dependency Name="NuGet.Build.Tasks" Version="7.0.0-preview.1.197">
>>>>>>> 6231569f
      <Uri>https://github.com/nuget/nuget.client</Uri>
      <Sha>ef6cddc7c977ddbfa28dba10b1ebeec77c6a3674</Sha>
    </Dependency>
    <Dependency Name="Microsoft.Net.Compilers.Toolset" Version="5.0.0-2.25424.8">
      <Uri>https://github.com/dotnet/roslyn</Uri>
      <Sha>e0c717e94a83de00b8ebe340b6c66c04f4e4e639</Sha>
    </Dependency>
<<<<<<< HEAD
    <Dependency Name="Microsoft.DotNet.XUnitExtensions" Version="9.0.0-beta.25415.3">
      <Uri>https://github.com/dotnet/arcade</Uri>
      <Sha>d87d66c43d0660e5c8e84e667c5c8a8140bce888</Sha>
=======
    <Dependency Name="Microsoft.DotNet.XUnitExtensions" Version="10.0.0-beta.25422.3">
      <Uri>https://github.com/dotnet/arcade</Uri>
      <Sha>f2cdf946c00a12a2c283835bb41ddc2255832055</Sha>
>>>>>>> 6231569f
    </Dependency>
  </ToolsetDependencies>
</Dependencies><|MERGE_RESOLUTION|>--- conflicted
+++ resolved
@@ -106,29 +106,11 @@
     </Dependency>
   </ProductDependencies>
   <ToolsetDependencies>
-<<<<<<< HEAD
-    <Dependency Name="Microsoft.DotNet.Arcade.Sdk" Version="9.0.0-beta.25415.3">
-      <Uri>https://github.com/dotnet/arcade</Uri>
-      <Sha>d87d66c43d0660e5c8e84e667c5c8a8140bce888</Sha>
-    </Dependency>
-    <!-- Intermediate is necessary for source build. -->
-    <Dependency Name="Microsoft.SourceBuild.Intermediate.arcade" Version="9.0.0-beta.25415.3">
-      <Uri>https://github.com/dotnet/arcade</Uri>
-      <Sha>d87d66c43d0660e5c8e84e667c5c8a8140bce888</Sha>
-      <SourceBuild RepoName="arcade" ManagedOnly="true" />
-    </Dependency>
-    <Dependency Name="Microsoft.DotNet.XliffTasks" Version="9.0.0-beta.25415.3">
-      <Uri>https://github.com/dotnet/arcade</Uri>
-      <Sha>d87d66c43d0660e5c8e84e667c5c8a8140bce888</Sha>
-    </Dependency>
-    <Dependency Name="NuGet.Build.Tasks" Version="6.14.0-rc.116">
-=======
     <Dependency Name="Microsoft.DotNet.Arcade.Sdk" Version="10.0.0-beta.25422.3">
       <Uri>https://github.com/dotnet/arcade</Uri>
       <Sha>f2cdf946c00a12a2c283835bb41ddc2255832055</Sha>
     </Dependency>
     <Dependency Name="NuGet.Build.Tasks" Version="7.0.0-preview.1.197">
->>>>>>> 6231569f
       <Uri>https://github.com/nuget/nuget.client</Uri>
       <Sha>ef6cddc7c977ddbfa28dba10b1ebeec77c6a3674</Sha>
     </Dependency>
@@ -136,15 +118,9 @@
       <Uri>https://github.com/dotnet/roslyn</Uri>
       <Sha>e0c717e94a83de00b8ebe340b6c66c04f4e4e639</Sha>
     </Dependency>
-<<<<<<< HEAD
-    <Dependency Name="Microsoft.DotNet.XUnitExtensions" Version="9.0.0-beta.25415.3">
-      <Uri>https://github.com/dotnet/arcade</Uri>
-      <Sha>d87d66c43d0660e5c8e84e667c5c8a8140bce888</Sha>
-=======
     <Dependency Name="Microsoft.DotNet.XUnitExtensions" Version="10.0.0-beta.25422.3">
       <Uri>https://github.com/dotnet/arcade</Uri>
       <Sha>f2cdf946c00a12a2c283835bb41ddc2255832055</Sha>
->>>>>>> 6231569f
     </Dependency>
   </ToolsetDependencies>
 </Dependencies>